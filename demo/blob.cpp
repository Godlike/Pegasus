#include "Pegas/demo/app.hpp"
#include "Pegas/demo/ogl_headers.hpp"
#include "Pegas/demo/timing.hpp"
#include "Pegas/include/geometry.hpp"
#include "Pegas/include/mechanics.hpp"
#include "Pegas/include/particlecontacts.hpp"
#include "Pegas/include/particleforcegenerator.hpp"
#include "Pegas/include/particleworld.hpp"

#include <cassert>
#include <cmath>
#include <cstdlib>

#define BLOB_COUNT 5
#define PLATFORM_COUNT 5
#define BLOB_RADIUS 0.5f

class BlobDemo : public Application {
public:
    BlobDemo();
	virtual ~BlobDemo();

    const char* getTitle() override;

    void display() override;

    void update() override;

    void key(unsigned char key) override;

private:
    pegas::RigidBodies rBodies;
    std::vector<pegas::Particle::Ptr> blobs;
    std::vector<pegas::ParticleContactGenerator::Ptr> contactGenerators;
    pegas::BlobForceGenerator::Ptr blobForceGenerator;
    pegas::ParticleForceRegistry::Ptr forceRegistry;
    pegas::ParticleWorld world;

    float xAxis;
    float yAxis;

    void reset();
};

// Method definitions
BlobDemo::BlobDemo()
    : blobForceGenerator(std::make_shared<pegas::BlobForceGenerator>(blobs))
    , forceRegistry(std::make_shared<pegas::ParticleForceRegistry>())
    , world(PLATFORM_COUNT + BLOB_COUNT + 1, PLATFORM_COUNT + 1)
    , xAxis(0)
    , yAxis(0)
{
    // Create the force generator
    pegas::BlobForceGenerator& blobForce = *static_cast<pegas::BlobForceGenerator*>(blobForceGenerator.get());
    blobForce.particles = blobs;
    blobForce.maxAttraction = 20.0f;
    blobForce.maxReplusion = 10.0f;
    blobForce.minNaturalDistance = BLOB_RADIUS * 0.75f;
    blobForce.maxNaturalDistance = BLOB_RADIUS * 1.5f;
    blobForce.maxDistance = BLOB_RADIUS * 2.5f;
    blobForce.maxFloat = 2;
    blobForce.floatHead = 8.0f;

    // Create the platforms
    for (unsigned int i = 0; i < PLATFORM_COUNT; ++i) {
        auto const start = pegas::Vector3(pegas::real(i % 2) * 10.0f - 5.0f,
            pegas::real(i) * 4.0f + ((i % 2) ? 0.0f : 2.0f), 0);

        auto const end = pegas::Vector3(pegas::real(i % 2) * 10.0f + 5.0f,
            pegas::real(i) * 4.0f + ((i % 2) ? 2.0f : 0.0f), 0);

        contactGenerators.push_back(std::make_shared<pegas::Platform>(start, end, blobs, BLOB_RADIUS));
    }

    auto & p = *static_cast<pegas::Platform*>(contactGenerators.back().get());

    for (unsigned int i = 0; i < BLOB_COUNT; ++i) {
        auto blob = std::make_shared<pegas::Particle>();
        blob->setPosition(p.start + pegas::Vector3(5 + (std::rand() % 50) / 100.0f, i * 2 + BLOB_RADIUS * 2, 0));

        blob->setVelocity(0, 0, 0);
        blob->setDamping(0.2f);
        blob->setAcceleration(pegas::Vector3(pegas::real(0), pegas::real(-9.8), pegas::real(0)) * pegas::real(0.4));
		blob->setMass(1.0f);
        blobs.push_back(blob);

<<<<<<< HEAD
		rBodies.push_back(std::make_shared<pegas::RigidBody>(blob, 
			std::make_shared<pegas::gmt::Sphere>(blob->getPosition(), BLOB_RADIUS)));
    }

	for (auto blob : blobs) {
		forceRegistry->add(blob, blobForceGenerator);
	}

	for (auto body : rBodies) {
		contactGenerators.push_back(std::make_shared<pegas::SphereContactGenerator>(body, rBodies, static_cast<pegas::real>(0)));
	}
=======
        rBodies.push_back(std::make_shared<pegas::RigidBody>(blob, std::make_shared<pegas::Sphere>(blob->getPosition(), BLOB_RADIUS)));
    }

    for (auto body : rBodies) {
        contactGenerators.push_back(std::make_shared<pegas::SphereContactGenerator>(body, rBodies, 0));
    }
>>>>>>> e6379339

    world.setParticleContactGenerators(contactGenerators);
    world.setParticles(blobs);
    world.setParticleForcesRegistry(forceRegistry);
}

BlobDemo::~BlobDemo()
{
}

void BlobDemo::reset()
{
    auto p = static_cast<pegas::Platform*>(contactGenerators.back().get());
    auto fraction = static_cast<pegas::real>(1) / BLOB_COUNT;
    auto delta = p->end - p->start;
    for (unsigned i = 0; i < BLOB_COUNT; i++) {
        auto me = (i + BLOB_COUNT / 2) % BLOB_COUNT;
        blobs[i]->setPosition(p->start + delta * (pegas::real(me) * 0.8f * fraction + 0.1f) + pegas::Vector3(0, 1, 0));
        blobs[i]->setVelocity(0, 0, 0);
        blobs[i]->clearForceAccum();
    }
}

void BlobDemo::display()
{
    pegas::Vector3 pos = blobs.front()->getPosition();

    // Clear the view port and set the camera direction
    glClear(GL_COLOR_BUFFER_BIT | GL_DEPTH_BUFFER_BIT);
    glLoadIdentity();
    gluLookAt(pos.x + 50.0, pos.y + 25.0, 50.0, pos.x, pos.y, 0.0, 0.0, 1.0, 0.0);

    glColor3f(0, 0, 0);

    glBegin(GL_LINES);
    glColor3f(0, 0, 1);
    for (unsigned i = 0; i < PLATFORM_COUNT; i++) {
        auto const & p0 = static_cast<pegas::Platform*>(contactGenerators[i].get())->start;
        auto const & p1 = static_cast<pegas::Platform*>(contactGenerators[i].get())->end;
        glVertex3f(p0.x, p0.y, p0.z);
        glVertex3f(p1.x, p1.y, p1.z);
    }
    glEnd();

    for (pegas::real i = 0; i < BLOB_COUNT; i++) {
        auto const & p = blobs[static_cast<int>(i)]->getPosition();
        glPushMatrix();
        glColor3f((i + 1) / BLOB_COUNT, (i + 1) / BLOB_COUNT, (i + 1) / BLOB_COUNT);
        glTranslatef(p.x, p.y, p.z);
        glutSolidSphere(BLOB_RADIUS, 12, 12);
        glPopMatrix();
    }

    pegas::Vector3 p = blobs.front()->getPosition();
    pegas::Vector3 v = blobs.front()->getVelocity() * 0.05f;
    v.trim(BLOB_RADIUS * 0.5f);
    p = p + v;
    glPushMatrix();
    glTranslatef(p.x - BLOB_RADIUS * 0.2f, p.y, BLOB_RADIUS);
    glColor3f(1, 1, 1);
    glutSolidSphere(BLOB_RADIUS * 0.2f, 8, 8);
    glTranslatef(0, 0, BLOB_RADIUS * 0.2f);
    glColor3f(0, 0, 0);
    glutSolidSphere(BLOB_RADIUS * 0.1f, 8, 8);
    glTranslatef(BLOB_RADIUS * 0.4f, 0, -BLOB_RADIUS * 0.2f);
    glColor3f(1, 1, 1);
    glutSolidSphere(BLOB_RADIUS * 0.2f, 8, 8);
    glTranslatef(0, 0, BLOB_RADIUS * 0.2f);
    glColor3f(0, 0, 0);
    glutSolidSphere(BLOB_RADIUS * 0.1f, 8, 8);
    glPopMatrix();
}

void BlobDemo::update()
{
    // Clear accumulators
    world.startFrame();

    // Find the duration of the last frame in seconds
    auto duration = static_cast<float>(TimingData::get().lastFrameDuration * 0.001f);
    if (duration <= 0.0f)
        return;

    // Recenter the axes
    xAxis *= pow(0.1f, duration);
    yAxis *= pow(0.1f, duration);

    // Move the controlled blob
    blobs.front()->addForce(pegas::Vector3(xAxis, yAxis, 0) * 10.0f);

    // Run the simulation
    world.runPhysics(duration);

    for (auto body : rBodies) {
        body->s->setCenterOfMass(body->p->getPosition());
    }

    Application::update();
}

const char* BlobDemo::getTitle() { return "pegas > Blob Demo"; }

void BlobDemo::key(unsigned char key)
{
    switch (key) {
    case 'w':
    case 'W':
        yAxis = 1.0;
        break;
    case 's':
    case 'S':
        yAxis = -1.0;
        break;
    case 'a':
    case 'A':
        xAxis = -1.0f;
        break;
    case 'd':
    case 'D':
        xAxis = 1.0f;
        break;
    case 'r':
    case 'R':
        reset();
        break;
	default:
		break;
    }
}

Application* getApplication() { return new BlobDemo(); }<|MERGE_RESOLUTION|>--- conflicted
+++ resolved
@@ -84,7 +84,6 @@
 		blob->setMass(1.0f);
         blobs.push_back(blob);
 
-<<<<<<< HEAD
 		rBodies.push_back(std::make_shared<pegas::RigidBody>(blob, 
 			std::make_shared<pegas::gmt::Sphere>(blob->getPosition(), BLOB_RADIUS)));
     }
@@ -96,14 +95,6 @@
 	for (auto body : rBodies) {
 		contactGenerators.push_back(std::make_shared<pegas::SphereContactGenerator>(body, rBodies, static_cast<pegas::real>(0)));
 	}
-=======
-        rBodies.push_back(std::make_shared<pegas::RigidBody>(blob, std::make_shared<pegas::Sphere>(blob->getPosition(), BLOB_RADIUS)));
-    }
-
-    for (auto body : rBodies) {
-        contactGenerators.push_back(std::make_shared<pegas::SphereContactGenerator>(body, rBodies, 0));
-    }
->>>>>>> e6379339
 
     world.setParticleContactGenerators(contactGenerators);
     world.setParticles(blobs);
