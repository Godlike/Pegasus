#include "Pegas/demo/app.hpp"
#include "Pegas/demo/ogl_headers.hpp"
#include "Pegas/demo/timing.hpp"

extern Application* getApplication();

Application* app;

void createWindow(const char* title)
{
    glutInitDisplayMode(GLUT_DOUBLE | GLUT_RGB | GLUT_DEPTH);
    glutInitWindowSize(640, 320);
    glutInitWindowPosition(0, 0);
    glutCreateWindow(title);
}

void update()
{
    TimingData::get().update();
    app->update();
}

void display()
{
    app->display();

    // Update the displayed content.
    glFlush();
    glutSwapBuffers();
}

void mouse(int button, int state, int x, int y)
{
    app->mouse(button, state, x, y);
}

void reshape(int width, int height) { app->resize(width, height); }

void keyboard(unsigned char key, int x, int y)
{
    // Note we omit passing on the x and y: they are rarely needed.
    app->key(key);
}

void motion(int x, int y) { app->mouseDrag(x, y); }

int main(int argc, char** argv)
{
    // Set up GLUT and the timers
    glutInit(&argc, argv);
    TimingData::init();

    // Create the application and its window
    app = getApplication();
    createWindow(app->getTitle());

    // Set up the appropriate handler functions
    glutReshapeFunc(reshape);
    glutKeyboardFunc(keyboard);
    glutDisplayFunc(display);
    glutIdleFunc(update);
    glutMouseFunc(mouse);
    glutMotionFunc(motion);
<<<<<<< HEAD
    glutTimerFunc(100, [](int const t) { glutPostRedisplay(); }, 0);
=======
>>>>>>> 0ff5bb04

    // Run the application
    app->initGraphics();
    glutMainLoop();

    // Clean up the application
    app->deinit();
    delete app;
    TimingData::deinit();
}<|MERGE_RESOLUTION|>--- conflicted
+++ resolved
@@ -61,10 +61,6 @@
     glutIdleFunc(update);
     glutMouseFunc(mouse);
     glutMotionFunc(motion);
-<<<<<<< HEAD
-    glutTimerFunc(100, [](int const t) { glutPostRedisplay(); }, 0);
-=======
->>>>>>> 0ff5bb04
 
     // Run the application
     app->initGraphics();
