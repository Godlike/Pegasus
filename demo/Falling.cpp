--- conflicted
+++ resolved
@@ -221,8 +221,6 @@
     });
     boundingSphere = std::make_unique<sphere::BoundingSphere>(Shape{vertices, faces}, indices);
     auto sphere = boundingSphere->GetSphere();
-<<<<<<< HEAD
-    AddSphere(sphere.getCenterOfMass(), sphere.GetRadius());
 
     Shape bunnyShape {vertices, faces};
 
@@ -243,13 +241,6 @@
 //    aabbUpperChild.GetAxes(aabbUpperAxes[0], aabbUpperAxes[1], aabbUpperAxes[2]);
 //    AddBox(aabbLowerChild.getCenterOfMass(), aabbLowerAxes[0], aabbLowerAxes[1], aabbLowerAxes[2]);
 //    AddBox(aabbUpperChild.getCenterOfMass(), aabbUpperAxes[0], aabbUpperAxes[1], aabbUpperAxes[2]);
-=======
-    AddSphere(sphere.GetCenterOfMass(), sphere.GetRadius());
-    std::for_each(vertices.begin(), vertices.end(), [&](auto& v)
-    {
-        v -= boundingSphereTranslate;
-    });
->>>>>>> 7fb848fa
 }
 
 void FallingDemo::SceneReset()
