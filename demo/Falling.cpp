/*
* Copyright (C) 2017 by Godlike
* This code is licensed under the MIT license (MIT)
* (http://opensource.org/licenses/MIT)
*/
#include <cstdlib>
#include <cmath>
#include <list>
#include <random>

#include "Pegasus/include/Particle.hpp"
#include "Pegasus/include/Geometry.hpp"
#include "Pegasus/include/Mechanics.hpp"
#include "Pegasus/include/ParticleContacts.hpp"
#include "Pegasus/include/ParticleForceGenerator.hpp"
#include "Pegasus/include/ParticleWorld.hpp"
#include "Pegasus/include/BoundingVolumes.hpp"
#include "Pegasus/include/Math.hpp"
#include "demo/Application.hpp"
#include "demo/OglHeaders.hpp"
#include "demo/Timing.hpp"
#include "demo/Bunny.hpp"

static const uint32_t BOX_COUNT = static_cast<uint32_t>(std::pow(3, 3));
static const uint32_t SPHERE_COUNT = static_cast<uint32_t>(std::pow(3, 3));
static const uint32_t TOTAL_COUNT = BOX_COUNT + SPHERE_COUNT;
static const double RADIUS = 5;
static const bool WIRED_ONLY = true;
static const bool DRAW_CONVEX = true;
static const bool DRAW_BUNNIES = true;

class FallingDemo : public Application
{
public:
    FallingDemo();

    virtual ~FallingDemo() = default;

    void InitGraphics() override;

    const char* GetTitle() override;

    void Display() override;

    void Update() override;

    void Key(unsigned char key) override;

private:
    using Particles = std::list<pegasus::Particle>;
    using RigidBodies = std::list<pegasus::RigidBody>;
    using ForceGenerators = std::list<std::unique_ptr<pegasus::ParticleForceGenerator>>;

    Particles m_particles;
    RigidBodies m_rigidBodies;
    ForceGenerators m_forces;
    pegasus::ParticleForceRegistry m_forceRegistry;
    pegasus::ParticleContactGenerators m_contactGenerators;
    pegasus::ParticleWorld m_world;

    double xAxis;
    double yAxis;
    double zAxis;
    double zoom;
    double yEye;
    double yRotationAngle;
    RigidBodies::iterator activeObject;

    std::unique_ptr<pegasus::geometry::volumes::aabb::AxisAlignedBoundingBox> axisAlignedBoundingBox;
    std::unique_ptr<pegasus::geometry::volumes::obb::OrientedBoundingBox> orientedBoundingBox;
    std::unique_ptr<pegasus::geometry::volumes::sphere::BoundingSphere> boundingSphere;
    glm::dvec3 aabbTranslate;
    glm::dvec3 obbTranslate;
    glm::dvec3 boundingSphereTranslate;
    GLuint solidBunnyGlListIndex;
    GLuint wiredBunnyGlListIndex;
    GLuint pointsBunnyGlListIndex;
    using ConvexHull = pegasus::math::QuickhullConvexHull<std::vector<glm::dvec3>>;
    std::unique_ptr<ConvexHull> cv;
    ConvexHull::Faces cvFaces;
    std::list<ConvexHull::Vertices::iterator> cvVertices;

    std::array<bool, 4> m_overlap;
    std::array<glm::dvec3, 4> m_contactNormal;
    std::array<double, 4> m_penetration;
    std::array<pegasus::geometry::Ray, 4> m_rays;
    pegasus::geometry::intersection::Cache<pegasus::geometry::Ray, pegasus::geometry::Plane> m_rayPlaneCache;
    pegasus::geometry::intersection::Cache<pegasus::geometry::Ray, pegasus::geometry::Sphere> m_raySphereCache;
    pegasus::geometry::intersection::Cache<pegasus::geometry::Ray, pegasus::geometry::Box> m_rayObbCache;
    pegasus::geometry::intersection::Cache<pegasus::geometry::Ray, pegasus::geometry::Box> m_rayAabbCache;

    pegasus::geometry::volumes::Vertices vertices;
    pegasus::geometry::volumes::Faces faces;
    pegasus::geometry::volumes::Indices indices;

    void AddCube(glm::dvec3 const& pos, double boxSide);

    void AddBox(glm::dvec3 const& pos, glm::dvec3 const& i, glm::dvec3 const& j, glm::dvec3 const& k);

    void AddSphere(glm::dvec3 const& pos, double radius);

    void AddPlane(glm::dvec3 const& normal, glm::dvec3 const& point);

    void AddBoundingVolumes();

    void SceneReset();

    void DrawWiredBox(std::array<glm::dvec3, 8> const& boxVertices) const;
};

// Method definitions
FallingDemo::FallingDemo()
    : m_world(m_particles, m_forceRegistry, m_contactGenerators, TOTAL_COUNT * TOTAL_COUNT, 5000)
    , xAxis(0)
    , yAxis(0)
    , zAxis(0)
    , zoom(0.5)
    , yEye(0)
    , yRotationAngle(0)
    , activeObject(m_rigidBodies.begin())
    , aabbTranslate(10, 0, 0)
    , obbTranslate(0, 0, 0)
    , boundingSphereTranslate(0, 0, 10)
{
    SceneReset();
}

void FallingDemo::AddCube(glm::dvec3 const& pos, double boxSide)
{
    m_particles.emplace_back();
    m_particles.back().SetPosition(pos);
    m_particles.back().SetInverseMass(0);
    m_rigidBodies.emplace_back(
        m_particles.back(),
        std::make_unique<pegasus::geometry::Box>(
            pos,
            glm::dvec3{boxSide, 0, 0},
            glm::dvec3{0, boxSide, 0},
            glm::dvec3{0, 0, boxSide})
    );
}

void FallingDemo::AddBox(glm::dvec3 const& pos, glm::dvec3 const& i, glm::dvec3 const& j, glm::dvec3 const& k)
{
    m_particles.emplace_back();
    m_particles.back().SetPosition(pos);
    m_particles.back().SetInverseMass(0);
    m_rigidBodies.emplace_back(
        m_particles.back(),
        std::make_unique<pegasus::geometry::Box>(pos, i, j, k)
    );
}

void FallingDemo::AddSphere(glm::dvec3 const& pos, double radius)
{
    m_particles.emplace_back();
    m_particles.back().SetPosition(pos);
    m_particles.back().SetInverseMass(0);
    m_rigidBodies.emplace_back(
        m_particles.back(),
        std::make_unique<pegasus::geometry::Sphere>(pos, radius)
    );
}

void FallingDemo::AddPlane(glm::dvec3 const& normal, glm::dvec3 const& point)
{
    m_particles.emplace_front();
    m_particles.front().SetPosition(point);
    m_particles.front().SetInverseMass(0);
    m_rigidBodies.emplace_front(
        m_particles.front(),
        std::make_unique<pegasus::geometry::Plane>(
            m_particles.front().GetPosition(), glm::normalize(normal)
        )
    );
}

void FallingDemo::AddBoundingVolumes()
{
    using namespace pegasus::geometry::volumes;

    //Bunny Data
    std::transform(bunnyVertices, bunnyVertices + bunnyVerticesSize, std::back_inserter(vertices),
        [](GLfloat v[3]) -> glm::dvec3
    {
        return glm::dvec3(v[0], v[1], v[2]);
    });
    std::transform(bunnyFaceIndicies, bunnyFaceIndicies + bunnyFaceIndiciesSize, std::back_inserter(faces),
        [](short f[6]) -> std::array<size_t, 3>
    {
        return {static_cast<size_t>(f[0]), static_cast<size_t>(f[1]), static_cast<size_t>(f[2])};
    });
    for (size_t i = 0; i < faces.size(); ++i)
        indices.insert(i);

    //OBB
    std::for_each(vertices.begin(), vertices.end(), [&](auto& v)
    {
        v += obbTranslate;
    });
    orientedBoundingBox = std::make_unique<obb::OrientedBoundingBox>(Shape{vertices, faces}, indices);
    auto obb = orientedBoundingBox->GetBox();
    glm::dmat3 obbAxes{ obb.iAxis, obb.jAxis, obb.kAxis };
    AddBox(obb.centerOfMass, obbAxes[0], obbAxes[1], obbAxes[2]);

    //CV
    cv = std::make_unique<ConvexHull>(vertices);
    cv->Calculate();
    cvVertices = cv->GetVertices();
    cvFaces = cv->GetFaces();

    //AABB
    std::for_each(vertices.begin(), vertices.end(), [&](auto& v)
    {
        v += aabbTranslate - obbTranslate;
    });
    axisAlignedBoundingBox = std::make_unique<aabb::AxisAlignedBoundingBox>(Shape{vertices, faces}, indices);
    auto aabb = axisAlignedBoundingBox->GetBox();
    glm::dmat3 aabbAxes{ aabb.iAxis, aabb.jAxis, aabb.kAxis };
    AddBox(aabb.centerOfMass, aabbAxes[0], aabbAxes[1], aabbAxes[2]);

    //BS
    std::for_each(vertices.begin(), vertices.end(), [&](auto& v)
    {
        v += boundingSphereTranslate - aabbTranslate;
    });
    boundingSphere = std::make_unique<sphere::BoundingSphere>(Shape{vertices, faces}, indices);
    auto sphere = boundingSphere->GetSphere();
<<<<<<< HEAD

    Shape bunnyShape {vertices, faces};

    hierarchy::BoundingVolumeHierarchy<obb::OrientedBoundingBox> bvhObb(bunnyShape, indices);
    auto obbLowerChild = bvhObb.getLowerChild()->getVolume().GetBox();
    auto obbUpperChild = bvhObb.getUpperChild()->getVolume().GetBox();
    glm::dmat3 obbLowerAxes, obbUpperAxes;
    obbLowerChild.GetAxes(obbLowerAxes[0], obbLowerAxes[1], obbLowerAxes[2]);
    obbUpperChild.GetAxes(obbUpperAxes[0], obbUpperAxes[1], obbUpperAxes[2]);
    AddBox(obbLowerChild.getCenterOfMass(), obbLowerAxes[0], obbLowerAxes[1], obbLowerAxes[2]);
    AddBox(obbUpperChild.getCenterOfMass(), obbUpperAxes[0], obbUpperAxes[1], obbUpperAxes[2]);

//    hierarchy::BoundingVolumeHierarchy<aabb::AxisAlignedBoundingBox> bvhAabb(bunnyShape, indices);
//    auto aabbLowerChild = bvhAabb.lowerChild->m_volume.GetBox();
//    auto aabbUpperChild = bvhAabb.upperChild->m_volume.GetBox();
//    glm::dmat3 aabbLowerAxes, aabbUpperAxes;
//    aabbLowerChild.GetAxes(aabbLowerAxes[0], aabbLowerAxes[1], aabbLowerAxes[2]);
//    aabbUpperChild.GetAxes(aabbUpperAxes[0], aabbUpperAxes[1], aabbUpperAxes[2]);
//    AddBox(aabbLowerChild.getCenterOfMass(), aabbLowerAxes[0], aabbLowerAxes[1], aabbLowerAxes[2]);
//    AddBox(aabbUpperChild.getCenterOfMass(), aabbUpperAxes[0], aabbUpperAxes[1], aabbUpperAxes[2]);
=======
    AddSphere(sphere.centerOfMass, sphere.radius);
    std::for_each(vertices.begin(), vertices.end(), [&](auto& v)
    {
        v -= boundingSphereTranslate;
    });

    m_rays = {
        pegasus::geometry::Ray{ sphere.centerOfMass + glm::dvec3{ 1, 0, 0 }, glm::normalize(glm::dvec3{ -1, 0.5, 0}) },
        pegasus::geometry::Ray{ aabb.centerOfMass + glm::dvec3{ 1, 0, 0 }, glm::normalize(glm::dvec3{ -1, 0.5, 0 }) },
        pegasus::geometry::Ray{ obb.centerOfMass + glm::dvec3{ 1, 0, 0 }, glm::normalize(glm::dvec3{ -1, 0.5, 0 }) },
    };

    using namespace pegasus::geometry::intersection;
    
    m_overlap[0] = CalculateIntersection<pegasus::geometry::Ray, pegasus::geometry::Sphere>(&m_rays[0], &sphere, &m_raySphereCache);
    m_contactNormal[0] = CalculateContactNormal<pegasus::geometry::Ray, pegasus::geometry::Sphere>(&m_rays[0], &sphere, &m_raySphereCache);
    m_penetration[0] = CalculatePenetration<pegasus::geometry::Ray, pegasus::geometry::Sphere>(&m_rays[0], &sphere, &m_raySphereCache);

    m_overlap[1] = CalculateIntersection<pegasus::geometry::Ray, pegasus::geometry::Box>(&m_rays[1], &aabb, &m_rayAabbCache);
    m_contactNormal[1] = CalculateContactNormal<pegasus::geometry::Ray, pegasus::geometry::Box>(&m_rays[1], &aabb, &m_rayAabbCache);
    m_penetration[1] = CalculatePenetration<pegasus::geometry::Ray, pegasus::geometry::Box>(&m_rays[1], &aabb, &m_rayAabbCache);

    m_overlap[2] = CalculateIntersection<pegasus::geometry::Ray, pegasus::geometry::Box>(&m_rays[2], &obb, &m_rayObbCache);
    m_contactNormal[2] = CalculateContactNormal<pegasus::geometry::Ray, pegasus::geometry::Box>(&m_rays[2], &obb, &m_rayObbCache);
    m_penetration[2] = CalculatePenetration<pegasus::geometry::Ray, pegasus::geometry::Box>(&m_rays[2], &obb, &m_rayObbCache);
>>>>>>> e019e76b
}

void FallingDemo::SceneReset()
{
    m_rigidBodies.clear();
    m_forces.clear();
    m_forceRegistry.Clear();
    m_contactGenerators.clear();
    m_particles.clear();

    double const boxSide = 15.0;
    double const position = boxSide;

    static auto randDouble = []()
    {
        static std::default_random_engine generator;
        static std::uniform_real_distribution<double> distribution(-5.0, 5.0);
        return distribution(generator);
    };

    //Create particles
    for (uint32_t i = 0; i < TOTAL_COUNT; ++i)
    {
        static auto curt = [](auto n)
        {
            return std::pow(n, 0.34);
        };
        static const int edge = curt(TOTAL_COUNT);
        static const int plane = edge * edge;
        static const double offset = edge * RADIUS;

        int planeIndex = i / plane;
        int index2d = i - planeIndex * plane;
        int row = index2d / edge;
        int col = index2d - row * edge;

        m_particles.emplace_back();
        m_particles.back().SetPosition(
            row * RADIUS * 2.3 + RADIUS - offset,
            planeIndex * RADIUS * 2.3 + boxSide * 3,
            col * RADIUS * 2.3 + RADIUS - offset
        );
        m_particles.back().SetVelocity(randDouble(), randDouble() - 5, randDouble());
        m_particles.back().SetDamping(1.0f);
    }

    //Create rigid bodies
    for (auto& particle : m_particles)
    {
        bool const isBox = randDouble() > 0;

        if (isBox)
        {
            m_rigidBodies.emplace_back(
                particle,
                std::make_unique<pegasus::geometry::Box>(
                    particle.GetPosition(),
                    glm::dvec3{RADIUS, 0, 0} * 0.5,
                    glm::dvec3{0, RADIUS, 0} * 0.5,
                    glm::dvec3{0, 0, RADIUS} * 0.5)
            );
        }
        else
        {
            m_rigidBodies.emplace_back(
                particle,
                std::make_unique<pegasus::geometry::Sphere>(particle.GetPosition(), double(randDouble() + 6) / 2)
            );
        }
    }

    //Create forces
    m_forces.push_back(std::make_unique<pegasus::ParticleGravity>(glm::dvec3{0, -9.8, 0}));

    //Register forces
    for (auto& particle : m_particles)
    {
        m_forceRegistry.Add(particle, *m_forces.front());
    }

    //Create contact generators
    for (auto& body : m_rigidBodies)
    {
        m_contactGenerators.push_back(
            std::make_unique<pegasus::ShapeContactGenerator<RigidBodies>>(body, m_rigidBodies, (randDouble() + 5) / 10)
        );
    }

    //Create plane particle and rigid body
    AddPlane({0, 1, 0}, {1, -position * 2, 0});
    AddSphere({0, -position * 2, 0}, boxSide);
    AddCube({position * 2, position, 0}, boxSide);
    AddCube({-position * 2, position, 0}, boxSide);
    AddCube({0, position, -position * 2}, boxSide);
    AddBoundingVolumes();

    activeObject = m_rigidBodies.end();
    std::advance(activeObject, -3);
}

void FallingDemo::DrawWiredBox(std::array<glm::dvec3, 8> const& boxVertices) const
{
    glBegin(GL_LINES);
    glVertex3dv(glm::value_ptr(boxVertices[0]));
    glVertex3dv(glm::value_ptr(boxVertices[1]));
    glVertex3dv(glm::value_ptr(boxVertices[1]));
    glVertex3dv(glm::value_ptr(boxVertices[3]));
    glVertex3dv(glm::value_ptr(boxVertices[3]));
    glVertex3dv(glm::value_ptr(boxVertices[2]));
    glVertex3dv(glm::value_ptr(boxVertices[2]));
    glVertex3dv(glm::value_ptr(boxVertices[0]));
    glEnd();
    glBegin(GL_LINES);
    glVertex3dv(glm::value_ptr(boxVertices[4]));
    glVertex3dv(glm::value_ptr(boxVertices[5]));
    glVertex3dv(glm::value_ptr(boxVertices[5]));
    glVertex3dv(glm::value_ptr(boxVertices[7]));
    glVertex3dv(glm::value_ptr(boxVertices[7]));
    glVertex3dv(glm::value_ptr(boxVertices[6]));
    glVertex3dv(glm::value_ptr(boxVertices[6]));
    glVertex3dv(glm::value_ptr(boxVertices[4]));
    glEnd();
    glBegin(GL_LINES);
    glVertex3dv(glm::value_ptr(boxVertices[0]));
    glVertex3dv(glm::value_ptr(boxVertices[1]));
    glVertex3dv(glm::value_ptr(boxVertices[1]));
    glVertex3dv(glm::value_ptr(boxVertices[5]));
    glVertex3dv(glm::value_ptr(boxVertices[5]));
    glVertex3dv(glm::value_ptr(boxVertices[4]));
    glVertex3dv(glm::value_ptr(boxVertices[4]));
    glVertex3dv(glm::value_ptr(boxVertices[0]));
    glEnd();
    glBegin(GL_LINES);
    glVertex3dv(glm::value_ptr(boxVertices[2]));
    glVertex3dv(glm::value_ptr(boxVertices[3]));
    glVertex3dv(glm::value_ptr(boxVertices[3]));
    glVertex3dv(glm::value_ptr(boxVertices[7]));
    glVertex3dv(glm::value_ptr(boxVertices[7]));
    glVertex3dv(glm::value_ptr(boxVertices[6]));
    glVertex3dv(glm::value_ptr(boxVertices[6]));
    glVertex3dv(glm::value_ptr(boxVertices[2]));
    glEnd();
}

void FallingDemo::Display()
{
    glClear(GL_COLOR_BUFFER_BIT | GL_DEPTH_BUFFER_BIT);
    glClearColor(255 / 255.0, 127 / 255.0, 80 / 255.0, 1.0);
    glLoadIdentity();

    auto const& pos = activeObject->p.GetPosition();

    glm::dvec3 from{ pos.x, (pos.y + 30 + yEye), (pos.z + 30) };
    glm::dvec3 to{ pos.x, pos.y, pos.z };
    glm::dvec3 viewVec = from - to;
    viewVec *= zoom;
    from = viewVec + to;

    gluLookAt(from.x, from.y, from.z, to.x, to.y, to.z, 0.0, 1.0, 0.0);
    glPointSize(5);

    //Draw rays
    for (uint32_t i = 0; i < 3; ++i)
    {
        glPushMatrix();
        glRotated(yRotationAngle, 0, 1, 0);

        //Original ray
        {
            if (m_overlap[i]) {
                glColor3f(1.0, 0.0, 0.0);
            }
            else {
                glColor3d(0.0, 1.0, 0.0);
            }
            glBegin(GL_LINES);
            glVertex3dv(glm::value_ptr(m_rays[i].centerOfMass));
            glm::dvec3 rayEnd = m_rays[i].centerOfMass;
            rayEnd += m_rays[i].direction * 2.5;
            glVertex3dv(glm::value_ptr(rayEnd));
            glEnd();
        }

        glPopMatrix();
    }

    {
        glPushMatrix();
        glRotated(yRotationAngle, 0, 1, 0);
        glColor3d(0.0, 1.0, 0.0);

        //Sphere intersection points
        {
            glBegin(GL_POINTS);
            glVertex3dv(glm::value_ptr(m_raySphereCache.inPoint));
            glVertex3dv(glm::value_ptr(m_raySphereCache.outPoint));
            glEnd();
            glBegin(GL_LINES);
            glVertex3dv(glm::value_ptr(m_raySphereCache.inPoint));
            glVertex3dv(glm::value_ptr(m_raySphereCache.inPoint + m_raySphereCache.sphereContactNormal));
            glEnd();
        }

        //Aabb intersection points
        {
            glBegin(GL_POINTS);
            glVertex3dv(glm::value_ptr(m_rayAabbCache.inPoint));
            glVertex3dv(glm::value_ptr(m_rayAabbCache.outPoint));
            glEnd();
            glBegin(GL_LINES);
            glVertex3dv(glm::value_ptr(m_rayAabbCache.inPoint));
            glVertex3dv(glm::value_ptr(m_rayAabbCache.inPoint + m_rayAabbCache.boxContactNormal));
            glEnd();
        }

        //Obb intersection points
        {
            glBegin(GL_POINTS);
            glVertex3dv(glm::value_ptr(m_rayObbCache.inPoint));
            glVertex3dv(glm::value_ptr(m_rayObbCache.outPoint));
            glEnd();
            glBegin(GL_LINES);
            glVertex3dv(glm::value_ptr(m_rayObbCache.inPoint));
            glVertex3dv(glm::value_ptr(m_rayObbCache.inPoint + m_rayObbCache.boxContactNormal));
            glEnd();
        }

        glPopMatrix();
    }

    if (DRAW_CONVEX)
    {
        uint32_t index = 0;

        //Draw vertices
        for (auto vertex : cvVertices)
        {
            glPushMatrix();
            glRotated(yRotationAngle, 0, 1, 0);
            glBegin(GL_POINTS);
            glColor3f(1, 0, 0);
            glVertex3dv(glm::value_ptr(*vertex));
            glEnd();
            glPopMatrix();
        }

        //Draw faces and face normals
        for (auto face = cvFaces.begin(); face != cvFaces.end(); ++face)
        {
            uint32_t const kekdex = ++index;
            double red = static_cast<double>(0xb00b1e55 % kekdex) / static_cast<double>(kekdex);
            double green = static_cast<double>(0x31337420 % kekdex) / static_cast<double>(kekdex);
            double blue = static_cast<double>(0xdeadbeef % kekdex) / static_cast<double>(kekdex);

            auto faceIndices = face->GetIndices();

            glm::dvec3 const faceCenter =
                (vertices[faceIndices[0]] + vertices[faceIndices[1]] + vertices[faceIndices[2]]) * (1.0 / 3.0);

            glPushMatrix();
            glRotated(yRotationAngle, 0, 1, 0);
            glBegin(GL_TRIANGLES);
            glColor3f(red, green, blue);
            glVertex3dv(glm::value_ptr(vertices[faceIndices[0]]));
            glVertex3dv(glm::value_ptr(vertices[faceIndices[1]]));
            glVertex3dv(glm::value_ptr(vertices[faceIndices[2]]));
            glEnd();

            glBegin(GL_LINES);
            glColor3f(0, 0, 1);
            glVertex3dv(glm::value_ptr(glm::dvec3{0, 0, 0} + faceCenter));
            glColor3f(0, 1, 0);
            glVertex3dv(glm::value_ptr(face->GetHyperPlane().GetNormal() * 0.1 + faceCenter));
            glEnd();
            glPopMatrix();
        }
    }

    if (DRAW_BUNNIES)
    {
        glPushMatrix();
        glRotated(yRotationAngle, 0, 1, 0);
        glColor3f(1.0f, 0.0f, 0.0f);
        glTranslated(obbTranslate.x, obbTranslate.y, obbTranslate.z);
        glCallList(pointsBunnyGlListIndex);
        glPopMatrix();

        glPushMatrix();
        glRotated(yRotationAngle, 0, 1, 0);
        glColor3f(1.0f, 0.0f, 0.0f);
        glTranslated(aabbTranslate.x, aabbTranslate.y, aabbTranslate.z);
        glCallList(pointsBunnyGlListIndex);
        glPopMatrix();

        glPushMatrix();
        glRotated(yRotationAngle, 0, 1, 0);
        glColor3f(1.0f, 0.0f, 0.0f);
        glTranslated(boundingSphereTranslate.x, boundingSphereTranslate.y, boundingSphereTranslate.z);
        glCallList(pointsBunnyGlListIndex);
        glPopMatrix();
    }

    //Add bodies
    for (auto& body : m_rigidBodies)
    {
        glPushMatrix();
        glRotated(yRotationAngle, 0, 1, 0);
        glColor3f(1.0f, 0.0f, 0.0f);

        static int index = -1;
        index += 1;
        index %= m_rigidBodies.size();

        auto const& p = body.p.GetPosition();
        auto const& s = body.s->type;

        int const kekdex = index + 1;
        double red = static_cast<double>(0xb00b1e55 % kekdex) / static_cast<double>(kekdex);
        double green = static_cast<double>(0x31337420 % kekdex) / static_cast<double>(kekdex);
        double blue = static_cast<double>(0xdeadbeef % kekdex) / static_cast<double>(kekdex);

        if (s == pegasus::geometry::SimpleShape::Type::PLANE)
        {
            double const planeSideLength = 100;

            glm::dvec3 p0 = static_cast<pegasus::geometry::Plane*>(body.s.get())->centerOfMass;
            glm::dvec3 const planeNormal = static_cast<pegasus::geometry::Plane*>(body.s.get())->normal;
            glm::dvec3 const posNormalProjection = planeNormal * glm::dot(p0, planeNormal);
            glm::dvec3 p1 = p0 + (posNormalProjection - p0) * 2.0;

            if (p1.x < p0.x)
            {
                std::swap(p0.x, p1.x);
            }

            glm::dvec3 b = glm::normalize(glm::cross(glm::cross(planeNormal, p1), planeNormal)) * planeSideLength;
            glm::dvec3 c = glm::normalize(glm::cross(planeNormal, b)) * planeSideLength;

            std::array<glm::dvec3, 4> quadVertices{
                b * -1.0 - c + posNormalProjection,
                b - c + posNormalProjection,
                b + c + posNormalProjection,
                b * -1.0 + c + posNormalProjection
            };

            glBegin(GL_QUADS);
            if (&*activeObject != &body)
            {
                glColor3d(red, green, blue);
            }
            else
            {
                glColor3d(0.18, 0.31, 0.31);
            }

            for (auto const& v : quadVertices)
            {
                glVertex3f(v.x, v.y, v.z);
            }
            glEnd();
        }
        else if (s == pegasus::geometry::SimpleShape::Type::SPHERE)
        {
            pegasus::geometry::Sphere* sphere = static_cast<pegasus::geometry::Sphere*>(body.s.get());
            double const r = sphere->radius;
            glTranslatef(p.x, p.y, p.z);

            if (&*activeObject != &body)
            {
                glColor3f(red, green, blue);
            }
            else
            {
                glColor3f(0.18f, 0.31f, 0.31f);
            }

            if (!WIRED_ONLY)
            {
                glutSolidSphere(r, 20, 20);
            }

            if (&*activeObject != &body && !WIRED_ONLY)
            {
                glColor3f(1.0f, 0.0, 0.0);
            }
            glutWireSphere(r + 0.001, 20, 20);
        }
        else if (s == pegasus::geometry::SimpleShape::Type::BOX)
        {
            pegasus::geometry::Box* box = static_cast<pegasus::geometry::Box*>(body.s.get());
            std::array<glm::dvec3, 3> boxAxes = {
                box->iAxis, box->jAxis, box->kAxis
            };

            glTranslatef(p.x, p.y, p.z);
            glm::dvec3 const& i = boxAxes[0];
            glm::dvec3 const& j = boxAxes[1];
            glm::dvec3 const& k = boxAxes[2];
            std::array<glm::dvec3, 8> boxVertices = {
                i + j + k, i - j + k, -i + j + k, -i - j + k,
                i + j - k, i - j - k, -i + j - k, -i - j - k
            };
            if (&*activeObject != &body)
            {
                glColor3f(red, green, blue);
            }
            else
            {
                glColor3f(0.18f, 0.31f, 0.31f);
            }

            //Draw solid Cube
            if (!WIRED_ONLY)
            {
                glBegin(GL_QUADS);
                glVertex3dv(glm::value_ptr(boxVertices[0]));
                glVertex3dv(glm::value_ptr(boxVertices[1]));
                glVertex3dv(glm::value_ptr(boxVertices[3]));
                glVertex3dv(glm::value_ptr(boxVertices[2]));
                glEnd();
                glBegin(GL_QUADS);
                glVertex3dv(glm::value_ptr(boxVertices[4]));
                glVertex3dv(glm::value_ptr(boxVertices[5]));
                glVertex3dv(glm::value_ptr(boxVertices[7]));
                glVertex3dv(glm::value_ptr(boxVertices[6]));
                glEnd();
                glBegin(GL_QUADS);
                glVertex3dv(glm::value_ptr(boxVertices[0]));
                glVertex3dv(glm::value_ptr(boxVertices[1]));
                glVertex3dv(glm::value_ptr(boxVertices[5]));
                glVertex3dv(glm::value_ptr(boxVertices[4]));
                glEnd();
                glBegin(GL_QUADS);
                glVertex3dv(glm::value_ptr(boxVertices[2]));
                glVertex3dv(glm::value_ptr(boxVertices[3]));
                glVertex3dv(glm::value_ptr(boxVertices[7]));
                glVertex3dv(glm::value_ptr(boxVertices[6]));
                glEnd();
                glBegin(GL_QUADS);
                glVertex3dv(glm::value_ptr(boxVertices[0]));
                glVertex3dv(glm::value_ptr(boxVertices[2]));
                glVertex3dv(glm::value_ptr(boxVertices[6]));
                glVertex3dv(glm::value_ptr(boxVertices[4]));
                glEnd();
                glBegin(GL_QUADS);
                glVertex3dv(glm::value_ptr(boxVertices[1]));
                glVertex3dv(glm::value_ptr(boxVertices[3]));
                glVertex3dv(glm::value_ptr(boxVertices[7]));
                glVertex3dv(glm::value_ptr(boxVertices[5]));
                glEnd();
            }

            //Draw wired Cube
            if (&*activeObject != &body && !WIRED_ONLY)
            {
                glColor3f(1.0f, 0.0, 0.0);
            }
            DrawWiredBox(boxVertices);
        }
        glPopMatrix();
    }
}

void FallingDemo::Update()
{
    m_world.StartFrame();

    double duration = TimingData::Get().lastFrameDuration * 0.001;
    if (duration <= 0.0)
        return;

    xAxis *= pow(0.1, duration);
    yAxis *= pow(0.1, duration);
    zAxis *= pow(0.1, duration);
    activeObject->p.AddForce(glm::dvec3(xAxis * 10.0, yAxis * 20.0, zAxis * 10.0));

    m_world.RunPhysics(0.01);

    for (auto const& body : m_rigidBodies)
    {
        body.s->centerOfMass = body.p.GetPosition();
    }

    Application::Update();
}

void FallingDemo::InitGraphics()
{
    glClearColor(0.9f, 0.95f, 1.0f, 1.0f);
    glEnable(GL_DEPTH_TEST);
    glShadeModel(GL_SMOOTH);
    SetView();

    solidBunnyGlListIndex = glGenLists(2);
    wiredBunnyGlListIndex = solidBunnyGlListIndex + 1;

    glNewList(solidBunnyGlListIndex, GL_COMPILE);
    GenerateSolidStanfordBunny();
    glEndList();

    glNewList(wiredBunnyGlListIndex, GL_COMPILE);
    GenerateWireFrameStanfordBunny();
    glEndList();

    glNewList(pointsBunnyGlListIndex, GL_COMPILE);
    GeneratePointStanfordBunny();
    glEndList();
}

const char* FallingDemo::GetTitle()
{
    return "Pegasus Falling Demo";
}

void FallingDemo::Key(unsigned char key)
{
    switch (key)
    {
    case 'w':
    case 'W':
        zAxis = -1.0;
        break;
    case 's':
    case 'S':
        zAxis = 1.0;
        break;
    case 'a':
    case 'A':
        xAxis = -1.0f;
        break;
    case 'd':
    case 'D':
        xAxis = 1.0f;
        break;
    case ' ':
        yAxis = 1.0f;
        break;
    case 'v':
    case 'V':
        yAxis = -1.0f;
        break;
    case 'r':
    case 'R':
        activeObject->p.SetVelocity(0, 0, 0);
        break;
    case '+':
        zoom -= zoom * 0.1;
        break;
    case '-':
        zoom += zoom * 0.1;
        break;
    case '8':
        yEye += 10 * zoom;
        break;
    case '2':
        yEye -= 10 * zoom;
        break;
    case '4':
        yRotationAngle += 3.14 / 90 * 36;
        break;
    case '6':
        yRotationAngle -= 3.14 / 90 * 36;
        break;
    case '\t':
        ++activeObject;
        if (m_rigidBodies.end() == activeObject)
        {
            activeObject = m_rigidBodies.begin();
        }
        break;
    case ']':
        SceneReset();
        break;
    default:
        break;
    }
}

Application* GetApplication()
{
    return new FallingDemo();
}<|MERGE_RESOLUTION|>--- conflicted
+++ resolved
@@ -226,28 +226,6 @@
     });
     boundingSphere = std::make_unique<sphere::BoundingSphere>(Shape{vertices, faces}, indices);
     auto sphere = boundingSphere->GetSphere();
-<<<<<<< HEAD
-
-    Shape bunnyShape {vertices, faces};
-
-    hierarchy::BoundingVolumeHierarchy<obb::OrientedBoundingBox> bvhObb(bunnyShape, indices);
-    auto obbLowerChild = bvhObb.getLowerChild()->getVolume().GetBox();
-    auto obbUpperChild = bvhObb.getUpperChild()->getVolume().GetBox();
-    glm::dmat3 obbLowerAxes, obbUpperAxes;
-    obbLowerChild.GetAxes(obbLowerAxes[0], obbLowerAxes[1], obbLowerAxes[2]);
-    obbUpperChild.GetAxes(obbUpperAxes[0], obbUpperAxes[1], obbUpperAxes[2]);
-    AddBox(obbLowerChild.getCenterOfMass(), obbLowerAxes[0], obbLowerAxes[1], obbLowerAxes[2]);
-    AddBox(obbUpperChild.getCenterOfMass(), obbUpperAxes[0], obbUpperAxes[1], obbUpperAxes[2]);
-
-//    hierarchy::BoundingVolumeHierarchy<aabb::AxisAlignedBoundingBox> bvhAabb(bunnyShape, indices);
-//    auto aabbLowerChild = bvhAabb.lowerChild->m_volume.GetBox();
-//    auto aabbUpperChild = bvhAabb.upperChild->m_volume.GetBox();
-//    glm::dmat3 aabbLowerAxes, aabbUpperAxes;
-//    aabbLowerChild.GetAxes(aabbLowerAxes[0], aabbLowerAxes[1], aabbLowerAxes[2]);
-//    aabbUpperChild.GetAxes(aabbUpperAxes[0], aabbUpperAxes[1], aabbUpperAxes[2]);
-//    AddBox(aabbLowerChild.getCenterOfMass(), aabbLowerAxes[0], aabbLowerAxes[1], aabbLowerAxes[2]);
-//    AddBox(aabbUpperChild.getCenterOfMass(), aabbUpperAxes[0], aabbUpperAxes[1], aabbUpperAxes[2]);
-=======
     AddSphere(sphere.centerOfMass, sphere.radius);
     std::for_each(vertices.begin(), vertices.end(), [&](auto& v)
     {
@@ -273,7 +251,6 @@
     m_overlap[2] = CalculateIntersection<pegasus::geometry::Ray, pegasus::geometry::Box>(&m_rays[2], &obb, &m_rayObbCache);
     m_contactNormal[2] = CalculateContactNormal<pegasus::geometry::Ray, pegasus::geometry::Box>(&m_rays[2], &obb, &m_rayObbCache);
     m_penetration[2] = CalculatePenetration<pegasus::geometry::Ray, pegasus::geometry::Box>(&m_rays[2], &obb, &m_rayObbCache);
->>>>>>> e019e76b
 }
 
 void FallingDemo::SceneReset()
