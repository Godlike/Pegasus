--- conflicted
+++ resolved
@@ -1233,57 +1233,8 @@
     auto sphere = static_cast<Sphere const*>(a);
     auto box = static_cast<Box const*>(b);
 
-<<<<<<< HEAD
     cache->intersection = gjk::CalculateIntersection(cache->simplex, *box, *sphere);
     return cache->intersection;
-=======
-    math::CalculateBoxVertices(box->iAxis, box->jAxis, box->kAxis, cache->boxVertices.begin());
-    for (glm::dvec3& vertex : cache->boxVertices)
-    {
-        vertex += box->centerOfMass;
-    }
-
-    cache->boxAxes = {{box->iAxis, box->jAxis, box->kAxis, -box->iAxis, -box->jAxis, -box->kAxis}};
-    cache->boxSphereVector = sphere->centerOfMass - box->centerOfMass;
-
-    for (uint8_t i = 0; i < cache->boxNormals.size(); ++i)
-    {
-        cache->boxFaceCenterVertices[i] = cache->boxAxes[i] + box->centerOfMass;
-        cache->boxNormals[i] = glm::normalize(cache->boxAxes[i]);
-    }
-
-    if (glm::length2(cache->boxSphereVector))
-    {
-        cache->boxContactPoint = box->centerOfMass;
-
-        for (uint8_t i = 0; i < 3; ++i)
-        {
-            double d = glm::dot(cache->boxSphereVector, cache->boxNormals[i]);
-            double const axisNorm = glm::length(cache->boxAxes[i]);
-
-            if (d > axisNorm)
-            {
-                d = axisNorm;
-            }
-            else if (d < -axisNorm)
-            {
-                d = -axisNorm;
-            }
-
-            cache->boxContactPoint += cache->boxNormals[i] * d;
-        }
-    }
-    else
-    {
-        cache->boxContactPoint = cache->boxFaceCenterVertices.front();
-        cache->boxSphereVector = cache->boxAxes.front();
-    }
-
-    cache->sphereContactNormal = glm::normalize(cache->boxContactPoint - sphere->centerOfMass);
-    cache->sphereContactPoint = cache->sphereContactNormal * sphere->radius + sphere->centerOfMass;
-
-    return glm::length2(sphere->centerOfMass - cache->boxContactPoint) <= glm::pow2(sphere->radius);
->>>>>>> d2ca36e5
 }
 
 /** Sphere, Box CalculateContactNormal specialization */
