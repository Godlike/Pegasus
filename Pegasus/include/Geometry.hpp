--- conflicted
+++ resolved
@@ -277,21 +277,10 @@
  * @param[in] point point of interest
  * @return @c true if point is inside the triangle, @c false otherwise
  */
-inline bool IsTriangleContainsPoint(
+bool IsTriangleContainsPoint(
     glm::dvec3 const& triangleVertex1, glm::dvec3 const& triangleVertex2, glm::dvec3 const& triangleVertex3,
     glm::dvec3 const& point
-)
-{
-    double const distance = math::HyperPlane{triangleVertex1, triangleVertex2, triangleVertex3}.Distance(point);
-    if (!math::fp::IsNull(distance))
-    {
-        return false;
-    }
-
-    return IsSameSide(triangleVertex1, triangleVertex2, triangleVertex3, point)
-        && IsSameSide(triangleVertex1, triangleVertex3, triangleVertex2, point)
-        && IsSameSide(triangleVertex2, triangleVertex3, triangleVertex1, point);
-}
+);
 
 namespace cso
 {
@@ -702,95 +691,13 @@
 template <>
 struct Cache<Box, Box> : CacheBase
 {
-<<<<<<< HEAD
     gjk::Simplex simplex;
     bool intersection;
-=======
-    std::array<glm::dvec3, 8> aBoxVertices, bBoxVertices;
-    std::array<glm::dvec3, 6> aBoxAxes, bBoxAxes;
-    std::array<glm::dvec3, 6> aBoxFaces, bBoxFaces;
-    std::vector<glm::dvec3> separatingAxes;
-    std::array<double, 6> aBoxFaceDistances, bBoxFaceDistances;
-    std::array<double, 8> aBoxVerticesDistances, bBoxVerticesDistances;
->>>>>>> e019e76b
     glm::dvec3 contactNormal;
     double penetration;
 };
 
-/** Data structure to store ray factors for Ray collisions */
-struct RayIntersectionFactors
-{
-    double tMin;
-    double tMax;
-};
-
-/**
-<<<<<<< HEAD
-=======
-* @brief Returns true if a ray and a sphere are intersecting
-* @param[in] raySphere vector from the ray to the sphere center
-* @param[in] sphereRadius radius of the sphere
-* @param[in] rayDirection normalized direction vector of the ray
-* @return @c true if there is intersection, @c false otherwise
-*/
-bool CalculateRaySphereIntersection(
-    glm::dvec3 const& raySphere, double sphereRadius, glm::dvec3 const& rayDirection
-);
-
-/**
-* @brief Calculates ray factors for the sphere intersection points
-*
-* Must be called if and only if the ray and the sphere are intersecting
-* @param[in] raySphere vector from the ray to the sphere center
-* @param[in] sphereRadius radius of the sphere
-* @param[in] rayDirection normalized direction vector of the ray
-* @return ray intersection factors
-*/
-RayIntersectionFactors CalculateRaySphereIntersectionFactors(
-    glm::dvec3 const& raySphere, double sphereRadius, glm::dvec3 const& rayDirection
-);
-
-/** Data structure for storing AABB using minimum and maximum points */
-struct AabbExtremalVertices
-{
-    glm::dvec3 minVertex;
-    glm::dvec3 maxVertex;
-};
-
-/**
-* @brief Calculates ray intersection factors for AABB-Ray collision
-* @param[in] boxMinPoint min point of AABB
-* @param[in] boxMaxPoint max point of AABB
-* @param[in] rayDirection normalized direction vector
-* @param[in] rayOrigin ray origin
-* @return ray intersection factors
-*/
-RayIntersectionFactors CalculateRayAabbIntersectionFactors(
-    glm::dvec3 const& boxMinPoint, glm::dvec3 const& boxMaxPoint, 
-    glm::dvec3 const& rayDirection, glm::dvec3 const& rayOrigin
-);
-
-/**
- * @brief Calculates AABB min and max points from the given OBB basis
- * @param[in] i vector from an orthogonal basis
- * @param[in] j vector from an orthogonal basis
- * @param[in] k vector from an orthogonal basis
- * @return AABB min and max points
- */
-AabbExtremalVertices MakeExtremalVerticesAabb(
-    glm::dvec3 const& i, glm::dvec3 const& j, glm::dvec3 const& k
-);
-
-/**
- * @brief Returns true if a ray and an aabb are intersecting
- * @param[in] tMin min ray intersection factor
- * @param[in] tMax max ray intersection factor
- * @return @c true if there is intersection, @c false otherwise
- */
-bool CalculateRayAabbIntersection(double tMin, double tMax);
-
-/**
->>>>>>> e019e76b
+/**
  * @brief Performs intersection test using shapes and cache data and returns true if shapes are intersecting
  * @tparam ShapeA SimpleShape or SimpleShape derived object
  * @tparam ShapeB SimpleShape or SimpleShape derived object
@@ -889,11 +796,7 @@
     auto ray = static_cast<Ray const*>(a);
     auto plane = static_cast<Plane const*>(b);
 
-<<<<<<< HEAD
     math::HyperPlane hyperPlane{plane->normal, plane->centerOfMass};
-=======
-    math::HyperPlane hyperPlane{ plane->normal, plane->centerOfMass };
->>>>>>> e019e76b
 
     return hyperPlane.RayIntersection(ray->direction, ray->centerOfMass, cache->contact);
 }
@@ -935,7 +838,6 @@
     auto cache = static_cast<Cache<Ray, Sphere>*>(cacheBase);
     auto ray = static_cast<Ray const*>(a);
     auto sphere = static_cast<Sphere const*>(b);
-<<<<<<< HEAD
 
     if (cache->intersection)
     {
@@ -947,19 +849,6 @@
         cache->outPoint = ray->centerOfMass + ray->direction * intersectionFactors.tMax;
     }
 
-=======
-
-    if (cache->intersection)
-    {
-        RayIntersectionFactors intersectionFactors = CalculateRaySphereIntersectionFactors(
-            sphere->centerOfMass - ray->centerOfMass, sphere->radius, ray->direction
-        );
-
-        cache->inPoint = ray->centerOfMass + ray->direction * intersectionFactors.tMin;
-        cache->outPoint = ray->centerOfMass + ray->direction * intersectionFactors.tMax;
-    }
-
->>>>>>> e019e76b
     return glm::normalize(cache->inPoint - sphere->centerOfMass);
 }
 
@@ -990,19 +879,11 @@
     AabbExtremalVertices aabb = MakeExtremalVerticesAabb(box->iAxis, box->jAxis, box->kAxis);
     cache->aabbMinPoint = aabb.minVertex;
     cache->aabbMaxPoint = aabb.maxVertex;
-<<<<<<< HEAD
 
     RayIntersectionFactors rayFactors = CalculateRayAabbIntersectionFactors(
         cache->aabbMinPoint, cache->aabbMaxPoint, cache->rayDirectionBoxSpace, cache->rayOriginBoxSpace
     );
 
-=======
-
-    RayIntersectionFactors rayFactors = CalculateRayAabbIntersectionFactors(
-        cache->aabbMinPoint, cache->aabbMaxPoint, cache->rayDirectionBoxSpace, cache->rayOriginBoxSpace
-    );
-
->>>>>>> e019e76b
     //Calculating intersection points in the obb model space
     cache->inPoint = cache->rayOriginBoxSpace + cache->rayDirectionBoxSpace * rayFactors.tMin;
     cache->outPoint = cache->rayOriginBoxSpace + cache->rayDirectionBoxSpace * rayFactors.tMax;
@@ -1033,11 +914,7 @@
         {
             return glm::abs(a) < glm::abs(b);
         }
-<<<<<<< HEAD
-        ));
-=======
     ));
->>>>>>> e019e76b
 
     //Transforming intersection points in the world space
     cache->inPoint = cache->boxModelMatrix * cache->inPoint + box->centerOfMass;
@@ -1089,11 +966,7 @@
 {
     auto aPlane = static_cast<Plane const*>(a);
     auto bPlane = static_cast<Plane const*>(b);
-<<<<<<< HEAD
-
-=======
-    
->>>>>>> e019e76b
+
     return glm::length2(glm::cross(aPlane->normal, bPlane->normal)) != 0;
 }
 
@@ -1150,19 +1023,11 @@
     auto box = static_cast<Box const*>(b);
     auto cache = static_cast<Cache<Plane, Box>*>(cacheBase);
 
-<<<<<<< HEAD
     cache->boxFaces = {box->iAxis, box->jAxis, box->kAxis, -box->iAxis, -box->jAxis, -box->kAxis};
 
     std::array<glm::dvec3, 8> boxVertices;
     math::CalculateBoxVertices(box->iAxis, box->jAxis, box->kAxis, boxVertices.begin());
     for (glm::dvec3& veretex : boxVertices)
-=======
-    cache->boxFaces = { box->iAxis, box->jAxis, box->kAxis, -box->iAxis, -box->jAxis, -box->kAxis };
-
-    std::array<glm::dvec3, 8> boxVertices;
-    math::CalculateBoxVertices(box->iAxis, box->jAxis, box->kAxis, boxVertices.begin());
-    for (glm::dvec3& veretex : boxVertices) 
->>>>>>> e019e76b
     {
         veretex += box->centerOfMass;
     }
@@ -1297,11 +1162,7 @@
         vertex += box->centerOfMass;
     }
 
-<<<<<<< HEAD
     cache->boxAxes = {box->iAxis, box->jAxis, box->kAxis, -box->iAxis, -box->jAxis, -box->kAxis};
-=======
-    cache->boxAxes = { box->iAxis, box->jAxis, box->kAxis, -box->iAxis, -box->jAxis, -box->kAxis };
->>>>>>> e019e76b
     cache->boxSphereVector = sphere->centerOfMass - box->centerOfMass;
 
     for (uint8_t i = 0; i < cache->boxNormals.size(); ++i)
@@ -1350,7 +1211,6 @@
     auto cache = static_cast<Cache<Sphere, Box>*>(cacheBase);
     auto sphere = static_cast<Sphere const*>(a);
     auto box = static_cast<Box const*>(b);
-<<<<<<< HEAD
 
     for (uint8_t i = 0; i < cache->boxFaceDistances.size(); ++i)
     {
@@ -1358,15 +1218,6 @@
     }
 
     size_t const minIndex = std::distance(cache->boxFaceDistances.begin(),
-=======
-
-    for (uint8_t i = 0; i < cache->boxFaceDistances.size(); ++i)
-    {
-        cache->boxFaceDistances[i] = glm::length(cache->boxFaceCenterVertices[i] - sphere->centerOfMass);
-    }
-
-    size_t const minIndex = std::distance(cache->boxFaceDistances.begin(), 
->>>>>>> e019e76b
         std::min_element(cache->boxFaceDistances.begin(), cache->boxFaceDistances.end())
     );
     cache->boxContactNormal = cache->boxNormals[minIndex];
@@ -1480,71 +1331,9 @@
     auto aBox = static_cast<Box const*>(a);
     auto bBox = static_cast<Box const*>(b);
     auto cache = static_cast<Cache<Box, Box>*>(cacheBase);
-<<<<<<< HEAD
 
     cache->intersection = gjk::CalculateIntersection(cache->simplex, *bBox, *aBox);
     return cache->intersection;
-=======
-
-    cache->aBoxAxes = { aBox->iAxis, aBox->jAxis, aBox->kAxis, -aBox->iAxis, -aBox->jAxis, -aBox->kAxis };
-    cache->bBoxAxes = { bBox->iAxis, bBox->jAxis, bBox->kAxis, -bBox->iAxis, -bBox->jAxis, -bBox->kAxis };
-
-    math::CalculateBoxVertices(cache->aBoxAxes[0], cache->aBoxAxes[1], cache->aBoxAxes[2], cache->aBoxVertices.begin());
-    math::CalculateBoxVertices(cache->bBoxAxes[0], cache->bBoxAxes[1], cache->bBoxAxes[2], cache->bBoxVertices.begin());
-
-    for (glm::dvec3& vertex : cache->aBoxVertices)
-    {
-        vertex += aBox->centerOfMass;
-    }
-    for (glm::dvec3& vertex : cache->bBoxVertices)
-    {
-        vertex += bBox->centerOfMass;
-    }
-
-    std::transform(cache->aBoxAxes.begin(), cache->aBoxAxes.end(), cache->aBoxFaces.begin(),
-        [aBox](glm::dvec3 const& v)
-    {
-        return v + aBox->centerOfMass;
-    });
-    std::transform(cache->bBoxAxes.begin(), cache->bBoxAxes.end(), cache->bBoxFaces.begin(),
-        [bBox](glm::dvec3 const& v)
-    {
-        return v + bBox->centerOfMass;
-    });
-
-    cache->separatingAxes = {
-        glm::normalize(cache->aBoxAxes[0]), glm::normalize(cache->aBoxAxes[1]), glm::normalize(cache->aBoxAxes[2]),
-        glm::normalize(cache->bBoxAxes[0]), glm::normalize(cache->bBoxAxes[1]), glm::normalize(cache->bBoxAxes[2])
-    };
-    math::CalculateCrossProductForeach(cache->aBoxAxes.begin(), cache->aBoxAxes.begin() + 3,
-        cache->bBoxAxes.begin(), cache->bBoxAxes.begin() + 3, std::back_inserter(cache->separatingAxes));
-
-    for (glm::dvec3 const& axis : cache->separatingAxes)
-    {
-        math::CalculateDotProductForeach(
-            axis, cache->aBoxVertices.begin(), cache->aBoxVertices.end(), cache->aBoxVerticesDistances.begin()
-        );
-        math::CalculateDotProductForeach(
-            axis, cache->bBoxVertices.begin(), cache->bBoxVertices.end(), cache->bBoxVerticesDistances.begin()
-        );
-        std::sort(cache->aBoxVerticesDistances.begin(), cache->aBoxVerticesDistances.end());
-        std::sort(cache->bBoxVerticesDistances.begin(), cache->bBoxVerticesDistances.end());
-
-        if (cache->aBoxVerticesDistances.back() < cache->bBoxVerticesDistances.back())
-        {
-            if (cache->aBoxVerticesDistances.back() < cache->bBoxVerticesDistances.front())
-            {
-                return false;
-            }
-        }
-        else if (cache->bBoxVerticesDistances.back() < cache->aBoxVerticesDistances.front())
-        {
-            return false;
-        }
-    }
-
-    return true;
->>>>>>> e019e76b
 }
 
 /** Box, Box CalculateContactNormal specialization */
@@ -1553,25 +1342,11 @@
 {
     auto cache = static_cast<Cache<Box, Box>*>(cacheBase);
     auto aBox = static_cast<Box const*>(a);
-<<<<<<< HEAD
     auto bBox = static_cast<Box const*>(b);
 
     epa::ContactManifold cm = epa::CalculateContactManifold(*bBox, *aBox, cache->simplex);
     cache->contactNormal = cm.contactNormal;
     cache->penetration = cm.penetration;
-=======
-
-    std::array<double, 6> distances;
-    for (uint32_t i = 0; i < distances.size(); ++i)
-    {
-        distances[i] = glm::length(aBox->centerOfMass - cache->bBoxFaces[i]);
-    }
-
-    size_t const minIndex = std::distance(
-        distances.begin(), std::min_element(distances.begin(), distances.end())
-    );
-    cache->contactNormal = glm::normalize(cache->bBoxAxes[minIndex]);
->>>>>>> e019e76b
 
     return cache->contactNormal;
 }
@@ -1581,19 +1356,7 @@
 inline double CalculatePenetration<Box, Box>(SimpleShape const* a, SimpleShape const* b, CacheBase* cacheBase)
 {
     auto cache = static_cast<Cache<Box, Box>*>(cacheBase);
-<<<<<<< HEAD
-=======
-
-    math::CalculateDotProductForeach(cache->contactNormal, cache->aBoxVertices.begin(),
-        cache->aBoxVertices.end(), cache->aBoxVerticesDistances.begin());
-    math::CalculateDotProductForeach(cache->contactNormal, cache->bBoxVertices.begin(),
-        cache->bBoxVertices.end(), cache->bBoxVerticesDistances.begin());
-
-    double const bMaxVertexDistance = *std::max_element(cache->bBoxVerticesDistances.begin(), cache->bBoxVerticesDistances.end());
-    double const aMinVertexDistance = *std::min_element(cache->aBoxVerticesDistances.begin(), cache->aBoxVerticesDistances.end());
-    cache->penetration = bMaxVertexDistance - aMinVertexDistance;
-
->>>>>>> e019e76b
+
     return cache->penetration;
 }
 } // namespace intersection
