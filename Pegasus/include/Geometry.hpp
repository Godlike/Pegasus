--- conflicted
+++ resolved
@@ -312,7 +312,7 @@
     double penetration = 0;
 };
 
-/** Data structure to store ray factors for Ray, Sphere collisions */
+/** Data structure to store ray factors for Ray collisions */
 struct RayIntersectionFactors
 {
     double tMin;
@@ -320,7 +320,7 @@
 };
 
 /**
-* @brief Calculates wether a ray and a sphere are intersecting
+* @brief Returns true if a ray and a sphere are intersecting
 * @param[in] raySphere vector from the ray to the sphere center
 * @param[in] sphereRadius radius of the sphere
 * @param[in] rayDirection normalized direction vector of the ray
@@ -351,15 +351,15 @@
 };
 
 /**
-* @brief Calculates ray intersection factors for AABB, Ray collision
+* @brief Calculates ray intersection factors for AABB-Ray collision
 * @param[in] boxMinPoint min point of AABB
 * @param[in] boxMaxPoint max point of AABB
 * @param[in] rayDirection normalized direction vector
 * @param[in] rayOrigin ray origin
-* @return in and out point factors
+* @return ray intersection factors
 */
 RayIntersectionFactors CalculateRayAabbIntersectionFactors(
-    glm::dvec3 const& boxMinPoint, glm::dvec3 const& boxMaxPoint, 
+    glm::dvec3 const& boxMinPoint, glm::dvec3 const& boxMaxPoint,
     glm::dvec3 const& rayDirection, glm::dvec3 const& rayOrigin
 );
 
@@ -375,7 +375,7 @@
 );
 
 /**
- * @brief Calculates wether a ray and an aabb are intersecting
+ * @brief Returns true if a ray and an aabb are intersecting
  * @param[in] tMin min ray intersection factor
  * @param[in] tMax max ray intersection factor
  * @return @c true if there is intersection, @c false otherwise
@@ -383,12 +383,245 @@
 bool CalculateRayAabbIntersection(double tMin, double tMax);
 
 /**
+ * @brief Calculates whether two vectors are pointed in the same diretion and returns true if they are
+ * @param[in] aVector input vector
+ * @param[in] bVector input vector
+ * @return @c true if dot product is positive @c false otherwise
+ */
+inline bool IsSameDirection(glm::dvec3 const& aVector, glm::dvec3 const& bVector)
+{
+    return math::fp::IsGreater(glm::dot(aVector, bVector), 0);
+}
+
+/**
+ * @brief Calculates whether two points are on the same side of the halfspace defined by the line direction
+ * @param[in] lineStart line start point
+ * @param[in] lineEnd line end point
+ * @param[in] aPoint point of interest
+ * @param[in] bPoint point of interest
+ * @return @c true if point are on the same side, @c false otherwise
+ */
+inline bool IsSameSide(
+    glm::dvec3 const& lineStart, glm::dvec3 const& lineEnd, glm::dvec3 const& aPoint, glm::dvec3 const& bPoint
+)
+{
+    glm::dvec3 const cp1 = glm::cross(lineEnd - lineStart, aPoint - lineStart);
+    glm::dvec3 const cp2 = glm::cross(lineEnd - lineStart, bPoint - lineStart);
+    return math::fp::IsGreaterOrEqual(glm::dot(cp1, cp2), 0);
+}
+
+/**
+ * @brief Calculates whether a point is inside the triangle and returns true if it is
+ * @param[in] triangleVertex1 triangle vertex
+ * @param[in] triangleVertex2 triangle vertex
+ * @param[in] triangleVertex3 triangle vertex
+ * @param[in] point point of interest
+ * @return @c true if point is inside the triangle, @c false otherwise
+ */
+inline bool IsTriangleContainsPoint(
+    glm::dvec3 const& triangleVertex1, glm::dvec3 const& triangleVertex2, glm::dvec3 const& triangleVertex3, 
+    glm::dvec3 const& point
+)
+{
+    double const distance = math::HyperPlane{ triangleVertex1, triangleVertex2, triangleVertex3 }.Distance(point);
+    if (!math::fp::IsNull(distance))
+    {
+        return false;
+    }
+
+    return IsSameSide(triangleVertex1, triangleVertex2, triangleVertex3, point)
+        && IsSameSide(triangleVertex1, triangleVertex3, triangleVertex2, point)
+        && IsSameSide(triangleVertex2, triangleVertex3, triangleVertex1, point);
+}
+
+namespace cso
+{
+
+/**
+* @brief Calculates farthest vertex on the surface of the sphere in the given direction
+* @param[in] sphere shape object
+* @param[in] direction normalized search vector
+* @return point on the surface
+*/
+glm::dvec3 Support(Sphere const& sphere, glm::dvec3 direction);
+
+/**
+* @brief Calculates farthest vertex on the surface of the box in the given direction
+* @param[in] box shape object
+* @param[in] direction normalized search vector
+* @return point on the surface
+*/
+glm::dvec3 Support(Box const& box, glm::dvec3 direction);
+
+/**
+* @brief Calculates farthest vertex on the surface of the Configuration Space Object in the given direction
+*
+* Configuration Space Object or Minkowski Difference or Minkowski Configuration Object is
+* a cartesian product of two sets of points, where each element of one of sets is multiplied by -1.
+* @param[in] box1 shape object
+* @param[in] box2 shape object
+* @param[in] direction vector of the search
+* @return farthes point on the surface of CSO
+*/
+glm::dvec3 Support(Box const& box1, Box const& box2, glm::dvec3 direction);
+
+} // namespace cso
+
+namespace gjk
+{
+
+/**
+* @brief Simplex data container
+*/
+struct Simplex
+{
+    std::array<glm::dvec3, 4> vertices;
+    uint8_t size;
+};
+
+/**
+* @brief Stores simplex size and current direction of search
+*/
+struct NearestSimplexData
+{
+    uint8_t simplexSize;
+    glm::dvec3 direction;
+};
+
+/**
+ * @brief Calculates whether a simplex contains origin and returns true if it does
+ * 
+ * Can only be called when a simplex size is in the range of [2; 4], otherwise result is undefined
+ * @param[in] simplex simplex data
+ * @return @c true if a simplex contains origin @c false otherwise
+ */
+bool SimplexContainsOrigin(Simplex const& simplex);
+
+/**
+* @brief Calculates nearest simplex to the origin
+*
+* Presumes that simplex vertices are stored such that the latest added vertex has index @p simplexSize - 1
+* @param[in, out] simplex an array of vertices of a simplex
+* @param[in] simplexSize size of a simplex
+* @return new size of a simplex and a next directory of the search
+*/
+NearestSimplexData NearestSimplex(std::array<glm::dvec3, 4>& simplex, uint8_t simplexSize);
+
+/**
+* @brief Attempts to calculate a tetrahedron from the CSO vertices such that it contains the origin
+* @tparam ShapeA any shape type for which gjk::Support is overloaded
+* @tparam ShapeB any shape type for which gjk::Support is overloaded
+* @param[in, out] simplex initial simplex
+* @param[in] aShape reference to the shape object
+* @param[in] bShape reference to the shape object
+* @param[in] direction initial search direction vector of unit length
+* @return @c true if there is intersection, @c false otherwise
+*/
+template < typename ShapeA, typename ShapeB >
+bool CalculateSimplex(Simplex& simplex, ShapeA const& aShape, ShapeB const& bShape, glm::dvec3 direction)
+{
+    while (true)
+    {
+        //Add new vertex to the simplex
+        simplex.vertices[simplex.size++] = cso::Support(aShape, bShape, direction);
+
+        //Calculate if the new vertex is pass the origin
+        double const newPointDirectionProj = glm::dot(simplex.vertices[simplex.size - 1], direction);
+        if (math::fp::IsLess(newPointDirectionProj, 0.0))
+        {
+            return false;
+        }
+
+        //Check if a current simplex contains the origin
+        if (SimplexContainsOrigin(simplex))
+        {
+            return true;
+        }
+
+        //Calculate sub simplex nearest to the origin
+        NearestSimplexData const data = NearestSimplex(simplex.vertices, simplex.size);
+        direction = glm::normalize(data.direction);
+        simplex.size = data.simplexSize;
+        assert(!std::isnan(direction.x));
+    }
+}
+
+/**
+* @brief Calculates whether two shapes are intersecting using GJK algorithm
+* @tparam ShapeA any shape type for which gjk::Support is overloaded
+* @tparam ShapeB any shape type for which gjk::Support is overloaded
+* @param[in] aShape reference to the shape object
+* @param[in] bShape reference to the shape object
+* @return @c true if there is intersection, @c false otherwise
+*/
+template < typename ShapeA, typename ShapeB >
+bool CalculateIntersection(ShapeA const& aShape, ShapeB const& bShape)
+{
+    Simplex simplex{ { cso::Support(aShape, bShape, glm::normalize(glm::dvec3{1,1,1})) }, 1 };
+
+    return CalculateSimplex(simplex, aShape, bShape, -simplex.vertices[0]);
+}
+
+/**
+* @brief Calculates whether two shapes are intersecting using GJK algorithm
+* @tparam ShapeA any shape type for which gjk::Support is overloaded
+* @tparam ShapeB any shape type for which gjk::Support is overloaded
+* @param[out] simplex tetrahedron from CSO points containing the origin if one exists
+* @param[in] aShape reference to the shape object
+* @param[in] bShape reference to the shape object
+* @return @c true if there is intersection, @c false otherwise
+*/
+template < typename ShapeA, typename ShapeB >
+bool CalculateIntersection(Simplex& simplex, ShapeA const& aShape, ShapeB const& bShape)
+{
+    simplex = { { cso::Support(aShape, bShape, glm::normalize(glm::dvec3{1,1,1})) }, 1 };
+
+    return CalculateSimplex(simplex, aShape, bShape, -simplex.vertices[0]);
+}
+
+} // namespace gjk
+
+namespace epa
+{
+
+using Polytope = gjk::Simplex;
+
+struct ContactManifold
+{
+    glm::dvec3 aContactPointModelSpace;
+    glm::dvec3 bContactPointModelSpace;
+    glm::dvec3 aContactPointWorldSpace;
+    glm::dvec3 bContactPointWorldSpace;
+    glm::dvec3 contactNormal;
+    double penetration;
+};
+
+/**
+ * @brief Blows up polytope into tetrahedron
+ * @param[in, out] polytope 
+ * @param[in] box1 input shape
+ * @param[in] box2 input shape
+ */
+void BlowUpPolytope(Polytope& polytope, Box const& box1, Box const& box2);
+
+/**
+ * @brief Calculates contact manifold using Expanding Polytope Algorithm and returns it
+ * @param[in] box1 input shape
+ * @param[in] box2 input shape
+ * @param[in] polytope input simplex 
+ * @return contact manifold
+ */
+ContactManifold CalculateContactManifold(Box const& box1, Box const& box2, Polytope polytope);
+
+} // namespace epa
+
+/**
  * @brief Performs intersection test using shapes and cache data and returns true if shapes are intersecting
  * @tparam ShapeA SimpleShape or SimpleShape derived object
  * @tparam ShapeB SimpleShape or SimpleShape derived object
  * @param[in] a pointer to the ShapeA type object
  * @param[in] b pointer to the ShapeB type object
- * @param[in, out] cacheBase pointer to the IntersectionCacheBase or IntersectionCacheBase derived object 
+ * @param[in, out] cacheBase pointer to the IntersectionCacheBase or IntersectionCacheBase derived object
  * @return @c true if there is intersection, @c false otherwise
  */
 template <typename ShapeA, typename ShapeB>
@@ -396,13 +629,13 @@
 
 /**
  * @brief Calculates surface contact normal of b shape using shapes and cache data and returns it
- * 
+ *
  * Must be called strictly after the corresponding CalculateIntersection function call, otherwise result is undefined
  * @tparam ShapeA SimpleShape or SimpleShape derived object
  * @tparam ShapeB SimpleShape or SimpleShape derived object
  * @param[in] a pointer to the ShapeA type object
  * @param[in] b pointer to the ShapeB type object
- * @param[in, out] cacheBase pointer to the IntersectionCacheBase or IntersectionCacheBase derived object 
+ * @param[in, out] cacheBase pointer to the IntersectionCacheBase or IntersectionCacheBase derived object
  * @return surface contact normal of the b object
  */
 template <typename ShapeA, typename ShapeB>
@@ -410,14 +643,14 @@
 
 /**
  * @brief Calculates penetration depth using shapes and cache data and returns it
- * 
- * Must be called strictly after the corresponding CalculateContactNormal function call, 
+ *
+ * Must be called strictly after the corresponding CalculateContactNormal function call,
  * otherwise result is undefined
  * @tparam ShapeA SimpleShape or SimpleShape derived object
  * @tparam ShapeB SimpleShape or SimpleShape derived object
  * @param[in] a pointer to the ShapeA type object
  * @param[in] b pointer to the ShapeB type object
- * @param[in, out] cacheBase pointer to the IntersectionCacheBase or IntersectionCacheBase derived object 
+ * @param[in, out] cacheBase pointer to the IntersectionCacheBase or IntersectionCacheBase derived object
  * @return penetration depth
  */
 template <typename ShapeA, typename ShapeB>
@@ -453,7 +686,7 @@
     cache->bClosestApproach =
         bRay->centerOfMass + bNumerator / cache->denominator * bRay->direction;
 
-    return glm::length2(cache->aClosestApproach - cache->bClosestApproach) < 1e-10;
+    return math::fp::IsEqual(glm::length2(cache->aClosestApproach),  glm::length2(cache->bClosestApproach));
 }
 
 /** Ray, Ray CalculateContactNormal specialization */
@@ -651,7 +884,7 @@
 {
     auto aPlane = static_cast<Plane const*>(a);
     auto bPlane = static_cast<Plane const*>(b);
-    
+
     return glm::length2(glm::cross(aPlane->normal, bPlane->normal)) != 0;
 }
 
@@ -712,14 +945,14 @@
 
     std::array<glm::dvec3, 8> boxVertices;
     math::CalculateBoxVertices(box->iAxis, box->jAxis, box->kAxis, boxVertices.begin());
-    for (glm::dvec3& veretex : boxVertices) 
+    for (glm::dvec3& veretex : boxVertices)
     {
         veretex += box->centerOfMass;
     }
 
     double const planeDistance = glm::dot(plane->centerOfMass, plane->normal);
     std::transform(boxVertices.begin(), boxVertices.end(), cache->boxPenetrations.begin(),
-        [planeDistance, plane](glm::dvec3 const& p) -> double
+        [planeDistance, &plane](glm::dvec3 const& p) -> double
     {
         return planeDistance - glm::dot(p, plane->normal);
     });
@@ -736,7 +969,7 @@
     auto plane = static_cast<Plane const*>(a);
 
     std::transform(cache->boxFaces.begin(), cache->boxFaces.end(), cache->boxFaceDistances.begin(),
-        [plane](glm::dvec3 const& v) -> double
+        [&plane](glm::dvec3 const& v) -> double
     {
         return glm::dot(v, plane->normal);
     });
@@ -902,7 +1135,7 @@
         cache->boxFaceDistances[i] = glm::length(cache->boxFaceCenterVertices[i] - sphere->centerOfMass);
     }
 
-    size_t const minIndex = std::distance(cache->boxFaceDistances.begin(), 
+    size_t const minIndex = std::distance(cache->boxFaceDistances.begin(),
         std::min_element(cache->boxFaceDistances.begin(), cache->boxFaceDistances.end())
     );
     cache->boxContactNormal = cache->boxNormals[minIndex];
@@ -1017,64 +1250,79 @@
     auto bBox = static_cast<Box const*>(b);
     auto cache = static_cast<Cache<Box, Box>*>(cacheBase);
 
-    cache->aBoxAxes = { aBox->iAxis, aBox->jAxis, aBox->kAxis, -aBox->iAxis, -aBox->jAxis, -aBox->kAxis };
-    cache->bBoxAxes = { bBox->iAxis, bBox->jAxis, bBox->kAxis, -bBox->iAxis, -bBox->jAxis, -bBox->kAxis };
-
-    math::CalculateBoxVertices(cache->aBoxAxes[0], cache->aBoxAxes[1], cache->aBoxAxes[2], cache->aBoxVertices.begin());
-    math::CalculateBoxVertices(cache->bBoxAxes[0], cache->bBoxAxes[1], cache->bBoxAxes[2], cache->bBoxVertices.begin());
-
-    for (glm::dvec3& vertex : cache->aBoxVertices)
-    {
-        vertex += aBox->centerOfMass;
+    //cache->aBoxAxes = { aBox->iAxis, aBox->jAxis, aBox->kAxis, -aBox->iAxis, -aBox->jAxis, -aBox->kAxis };
+    //cache->bBoxAxes = { bBox->iAxis, bBox->jAxis, bBox->kAxis, -bBox->iAxis, -bBox->jAxis, -bBox->kAxis };
+
+    //math::CalculateBoxVertices(cache->aBoxAxes[0], cache->aBoxAxes[1], cache->aBoxAxes[2], cache->aBoxVertices.begin());
+    //math::CalculateBoxVertices(cache->bBoxAxes[0], cache->bBoxAxes[1], cache->bBoxAxes[2], cache->bBoxVertices.begin());
+
+    //for (glm::dvec3& vertex : cache->aBoxVertices)
+    //{
+    //    vertex += aBox->centerOfMass;
+    //}
+    //for (glm::dvec3& vertex : cache->bBoxVertices)
+    //{
+    //    vertex += bBox->centerOfMass;
+    //}
+
+    //std::transform(cache->aBoxAxes.begin(), cache->aBoxAxes.end(), cache->aBoxFaces.begin(),
+    //    [aBox](glm::dvec3 const& v)
+    //{
+    //    return v + aBox->centerOfMass;
+    //});
+    //std::transform(cache->bBoxAxes.begin(), cache->bBoxAxes.end(), cache->bBoxFaces.begin(),
+    //    [bBox](glm::dvec3 const& v)
+    //{
+    //    return v + bBox->centerOfMass;
+    //});
+
+    //cache->separatingAxes = {
+    //    glm::normalize(cache->aBoxAxes[0]), glm::normalize(cache->aBoxAxes[1]), glm::normalize(cache->aBoxAxes[2]),
+    //    glm::normalize(cache->bBoxAxes[0]), glm::normalize(cache->bBoxAxes[1]), glm::normalize(cache->bBoxAxes[2])
+    //};
+    //math::CalculateCrossProductForeach(cache->aBoxAxes.begin(), cache->aBoxAxes.begin() + 3,
+    //    cache->bBoxAxes.begin(), cache->bBoxAxes.begin() + 3, std::back_inserter(cache->separatingAxes));
+
+    //for (glm::dvec3 const& axis : cache->separatingAxes)
+    //{
+    //    math::CalculateDotProductForeach(
+    //        axis, cache->aBoxVertices.begin(), cache->aBoxVertices.end(), cache->aBoxVerticesDistances.begin()
+    //    );
+    //    math::CalculateDotProductForeach(
+    //        axis, cache->bBoxVertices.begin(), cache->bBoxVertices.end(), cache->bBoxVerticesDistances.begin()
+    //    );
+    //    std::sort(cache->aBoxVerticesDistances.begin(), cache->aBoxVerticesDistances.end());
+    //    std::sort(cache->bBoxVerticesDistances.begin(), cache->bBoxVerticesDistances.end());
+
+    //    if (cache->aBoxVerticesDistances.back() < cache->bBoxVerticesDistances.back())
+    //    {
+    //        if (cache->aBoxVerticesDistances.back() < cache->bBoxVerticesDistances.front())
+    //        {
+    //            //return false;
+    //            break;
+
+    //        }
+    //    }
+    //    else if (cache->bBoxVerticesDistances.back() < cache->aBoxVerticesDistances.front())
+    //    {
+    //        //return false;
+    //        break;
+    //    }
+    //}
+    //
+    //return true;
+
+    gjk::Simplex simplex;
+    bool intersection = gjk::CalculateIntersection(simplex, *bBox, *aBox);
+    if (intersection)
+    {
+        epa::ContactManifold cm = epa::CalculateContactManifold(*bBox, *aBox, simplex);
+        cache->contactNormal = cm.contactNormal;
+        cache->penetration = cm.penetration;
+        return true;
     }
-    for (glm::dvec3& vertex : cache->bBoxVertices)
-    {
-        vertex += bBox->centerOfMass;
-    }
-
-    std::transform(cache->aBoxAxes.begin(), cache->aBoxAxes.end(), cache->aBoxFaces.begin(),
-        [aBox](glm::dvec3 const& v)
-    {
-        return v + aBox->centerOfMass;
-    });
-    std::transform(cache->bBoxAxes.begin(), cache->bBoxAxes.end(), cache->bBoxFaces.begin(),
-        [bBox](glm::dvec3 const& v)
-    {
-        return v + bBox->centerOfMass;
-    });
-
-    cache->separatingAxes = {
-        glm::normalize(cache->aBoxAxes[0]), glm::normalize(cache->aBoxAxes[1]), glm::normalize(cache->aBoxAxes[2]),
-        glm::normalize(cache->bBoxAxes[0]), glm::normalize(cache->bBoxAxes[1]), glm::normalize(cache->bBoxAxes[2])
-    };
-    math::CalculateCrossProductForeach(cache->aBoxAxes.begin(), cache->aBoxAxes.begin() + 3,
-        cache->bBoxAxes.begin(), cache->bBoxAxes.begin() + 3, std::back_inserter(cache->separatingAxes));
-
-    for (glm::dvec3 const& axis : cache->separatingAxes)
-    {
-        math::CalculateDotProductForeach(
-            axis, cache->aBoxVertices.begin(), cache->aBoxVertices.end(), cache->aBoxVerticesDistances.begin()
-        );
-        math::CalculateDotProductForeach(
-            axis, cache->bBoxVertices.begin(), cache->bBoxVertices.end(), cache->bBoxVerticesDistances.begin()
-        );
-        std::sort(cache->aBoxVerticesDistances.begin(), cache->aBoxVerticesDistances.end());
-        std::sort(cache->bBoxVerticesDistances.begin(), cache->bBoxVerticesDistances.end());
-
-        if (cache->aBoxVerticesDistances.back() < cache->bBoxVerticesDistances.back())
-        {
-            if (cache->aBoxVerticesDistances.back() < cache->bBoxVerticesDistances.front())
-            {
-                return false;
-            }
-        }
-        else if (cache->bBoxVerticesDistances.back() < cache->aBoxVerticesDistances.front())
-        {
-            return false;
-        }
-    }
-
-    return true;
+
+    return false;
 }
 
 /** Box, Box CalculateContactNormal specialization */
@@ -1084,16 +1332,16 @@
     auto cache = static_cast<Cache<Box, Box>*>(cacheBase);
     auto aBox = static_cast<Box const*>(a);
 
-    std::array<double, 6> distances;
-    for (uint32_t i = 0; i < distances.size(); ++i)
-    {
-        distances[i] = glm::length(aBox->centerOfMass - cache->bBoxFaces[i]);
-    }
-
-    size_t const minIndex = std::distance(
-        distances.begin(), std::min_element(distances.begin(), distances.end())
-    );
-    cache->contactNormal = glm::normalize(cache->bBoxAxes[minIndex]);
+    //std::array<double, 6> distances;
+    //for (uint32_t i = 0; i < distances.size(); ++i)
+    //{
+    //    distances[i] = glm::length(aBox->centerOfMass - cache->bBoxFaces[i]);
+    //}
+
+    //size_t const minIndex = std::distance(
+    //    distances.begin(), std::min_element(distances.begin(), distances.end())
+    //);
+    //cache->contactNormal = glm::normalize(cache->bBoxAxes[minIndex]);
 
     return cache->contactNormal;
 }
@@ -1104,14 +1352,14 @@
 {
     auto cache = static_cast<Cache<Box, Box>*>(cacheBase);
 
-    math::CalculateDotProductForeach(cache->contactNormal, cache->aBoxVertices.begin(),
-        cache->aBoxVertices.end(), cache->aBoxVerticesDistances.begin());
-    math::CalculateDotProductForeach(cache->contactNormal, cache->bBoxVertices.begin(),
-        cache->bBoxVertices.end(), cache->bBoxVerticesDistances.begin());
-
-    double const bMaxVertexDistance = *std::max_element(cache->bBoxVerticesDistances.begin(), cache->bBoxVerticesDistances.end());
-    double const aMinVertexDistance = *std::min_element(cache->aBoxVerticesDistances.begin(), cache->aBoxVerticesDistances.end());
-    cache->penetration = bMaxVertexDistance - aMinVertexDistance;
+    //math::CalculateDotProductForeach(cache->contactNormal, cache->aBoxVertices.begin(),
+    //    cache->aBoxVertices.end(), cache->aBoxVerticesDistances.begin());
+    //math::CalculateDotProductForeach(cache->contactNormal, cache->bBoxVertices.begin(),
+    //    cache->bBoxVertices.end(), cache->bBoxVerticesDistances.begin());
+
+    //double const bMaxVertexDistance = *std::max_element(cache->bBoxVerticesDistances.begin(), cache->bBoxVerticesDistances.end());
+    //double const aMinVertexDistance = *std::min_element(cache->aBoxVerticesDistances.begin(), cache->aBoxVerticesDistances.end());
+    //cache->penetration = bMaxVertexDistance - aMinVertexDistance;
 
     return cache->penetration;
 }
@@ -1149,8 +1397,8 @@
 
     /**
      * @brief Calculates penetration depth of two shapes
-     * 
-     * Must be called strictly after CalculateContactNormal function call, 
+     *
+     * Must be called strictly after CalculateContactNormal function call,
      * otherwise result is undefined
      * @param[in] a input shape
      * @param[in] b input shape
@@ -1190,178 +1438,6 @@
     m_calculatePenetrationFunctors;
 };
 
-namespace gjk
-{
-/**
- * @brief Calculates farthest vertex on the surface of the sphere in the given direction
- * @param[in] sphere shape object
- * @param[in] direction normalized search vector
- * @return point on the surface
- */
-glm::dvec3 Support(Sphere const& sphere, glm::dvec3 direction);
-
-/**
- * @brief Calculates farthest vertex on the surface of the box in the given direction
- * @param[in] box shape object
- * @param[in] direction normalized search vector
- * @return point on the surface
- */
-glm::dvec3 Support(Box const& box, glm::dvec3 direction);
-
-/**
- * @brief Calculates farthest vertex on the surface of the Configuration Space Object in the given direction
- * 
- * Configuration Space Object or Minkowski Difference or Minkowski Configuration Object is 
- * a cartesian product of two sets of points, where each element of one of sets is multiplied by -1.
- * @param[in] box1 shape object
- * @param[in] box2 shape object
- * @param[in] direction vector of the search
- * @return farthes point on the surface of CSO
- */
-glm::dvec3 Support(Box const& box1, Box const& box2, glm::dvec3 direction);
-
-/**
- * @brief Calculates whether a point is inside a tetrahedron
- * @param[in, out] vertices tetrahedron vertices
- * @param[in] vertex point of interest
- * @return @c true if there is intersection, @c false otherwise
- */
-bool TetrahedronPointIntersection(std::array<glm::dvec3, 4> const& vertices, glm::dvec3 const& vertex);
-
-/**
- * @brief Stores simplex size and current direction of the search
- */
-struct NearestSimplexData
-{
-    uint8_t simplexSize;
-    glm::dvec3 direction;
-};
-
-/**
- * @brief Calculates nearest simplex to the origin
- * 
- * Presumes that simplex vertices are stored such that the latest added vertex has index @p simplexSize - 1
- * @param[in, out] simplex an array of vertices of a simplex
- * @param[in] simplexSize size of a simplex
- * @return new size of a simplex and a next directory of the search
- */
-NearestSimplexData NearestSimplex(std::array<glm::dvec3, 4>& simplex, uint8_t simplexSize);
-
-/**
- * @brief Simplex data container
- */
-struct Simplex
-{
-    std::array<glm::dvec3, 4> vertices;
-    uint8_t size;
-};
-
-/**
- * @brief Attempts to calculate a tetrahedron from the CSO vertices such that it contains the origin
- * @tparam ShapeA any shape type for which gjk::Support is overloaded
- * @tparam ShapeB any shape type for which gjk::Support is overloaded
- * @param[in, out] simplex initial simplex
- * @param[in] aShape reference to the shape object
- * @param[in] bShape reference to the shape object
- * @param[in] direction initial search direction
- * @return @c true if there is intersection, @c false otherwise
- */
-<<<<<<< HEAD
-template < typename ShapeA, typename ShapeB >
-bool CalculateSimplex(Simplex& simplex, ShapeA const& aShape, ShapeB const& bShape, glm::dvec3 direction)
-{
-=======
-template <typename ShapeA, typename ShapeB>
-bool CalculateIntersection(ShapeA const& aShape, ShapeB const& bShape)
-{
-    std::array<glm::dvec3, 4> simplex{
-        Support(aShape, bShape, glm::dvec3{1, 1, 1})
-    };
-    uint8_t simplexSize = 1;
-    glm::dvec3 direction = -simplex[0];
-
->>>>>>> 9cea149f
-    while (true)
-    {
-        simplex.vertices[simplex.size] = Support(aShape, bShape, direction);
-
-        if (glm::dot(simplex.vertices[simplex.size], direction) < 0.0)
-        {
-            return false;
-        }
-
-<<<<<<< HEAD
-        if (4 == ++simplex.size
-            && TetrahedronPointIntersection(simplex.vertices, glm::dvec3{ 0, 0, 0 }))
-=======
-        if (4 == ++simplexSize && TetrahedronPointIntersection(simplex, glm::dvec3{0, 0, 0}))
->>>>>>> 9cea149f
-        {
-            return true;
-        }
-
-        NearestSimplexData const data = NearestSimplex(simplex.vertices, simplex.size);
-        direction = data.direction;
-        simplex.size = data.simplexSize;
-    }
-}
-<<<<<<< HEAD
-
-/**
- * @brief Calculates whether two shapes are intersecting using GJK algorithm
- * @tparam ShapeA any shape type for which gjk::Support is overloaded
- * @tparam ShapeB any shape type for which gjk::Support is overloaded
- * @param[in] aShape reference to the shape object
- * @param[in] bShape reference to the shape object
- * @return @c true if there is intersection, @c false otherwise
- */
-template < typename ShapeA, typename ShapeB >
-bool CalculateIntersection(ShapeA const& aShape, ShapeB const& bShape)
-{
-    Simplex simplex{ { Support(aShape, bShape, glm::dvec3{ 1, 1, 1 }) }, 1 };
-    
-    return CalculateSimplex(simplex, aShape, bShape, -simplex.vertices[0]);
-}
-
-/**
-* @brief Calculates whether two shapes are intersecting using GJK algorithm
-* @tparam ShapeA any shape type for which gjk::Support is overloaded
-* @tparam ShapeB any shape type for which gjk::Support is overloaded
-* @param[out] simplex tetrahedron from CSO points containing the origin if one exists
-* @param[in] aShape reference to the shape object
-* @param[in] bShape reference to the shape object
-* @return @c true if there is intersection, @c false otherwise
-*/
-template < typename ShapeA, typename ShapeB >
-bool CalculateIntersection(Simplex& simplex, ShapeA const& aShape, ShapeB const& bShape)
-{
-    simplex = { { Support(aShape, bShape, glm::dvec3{ 1, 1, 1 }) }, 1 };
-    
-    return CalculateSimplex(simplex, aShape, bShape, -simplex.vertices[0]);
-}
-
-=======
->>>>>>> 9cea149f
-} // namespace gjk
-
-namespace epa
-{
-
-using Polytope = gjk::Simplex;
-
-struct ContactManifold
-{
-    glm::dvec3 aContactPointModelSpace;
-    glm::dvec3 bContactPointModelSpace;
-    glm::dvec3 aContactPointWorldSpace;
-    glm::dvec3 bContactPointWorldSpace;
-    glm::dvec3 contactNormal;
-    double penetration;
-};
-
-ContactManifold CalculateContactManifold(Box const& box1, Box const& box2, Polytope polytope);
-
-} // namespace epa
 } // namespace geometry
 } // namespace pegasus
 
