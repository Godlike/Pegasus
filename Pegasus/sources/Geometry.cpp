/*
* Copyright (C) 2017 by Godlike
* This code is licensed under the MIT license (MIT)
* (http://opensource.org/licenses/MIT)
*/
<<<<<<< HEAD
#include "pegasus/Geometry.hpp"
=======
#include <Pegasus/include/Geometry.hpp>
>>>>>>> ba1f296e

#include <algorithm>
#include <numeric>

using namespace pegasus;
using namespace geometry;

Shape::Shape(glm::dvec3 const& centerOfMass)
    : centerOfMass(centerOfMass)
{
}

SimpleShape::SimpleShape(glm::dvec3 const& centerOfMass, SimpleShape::Type type)
    : Shape(centerOfMass)
    , type(type)
{
}

Ray::Ray()
    : SimpleShape(SimpleShape::Type::RAY)
{
}

Ray::Ray(glm::dvec3 const& centerOfMass, glm::dvec3 const& normal)
    : SimpleShape(centerOfMass, SimpleShape::Type::RAY)
    , direction(normal)
{
}

Plane::Plane()
    : SimpleShape(SimpleShape::Type::PLANE)
{
}

Plane::Plane(glm::dvec3 const& centerOfMass, glm::dvec3 const& normal)
    : SimpleShape(centerOfMass, SimpleShape::Type::PLANE)
    , normal(normal)
{
}

Triangle::Triangle()
    : SimpleShape(SimpleShape::Type::TRIANGLE)
{
}

Triangle::Triangle(
    glm::dvec3 const& centerOfMass, glm::dvec3 const& a, glm::dvec3 const& b, glm::dvec3 const& c
)
    : SimpleShape(centerOfMass, SimpleShape::Type::TRIANGLE)
    , aVertex(a)
    , bVertex(b)
    , cVertex(c)
{
    CalculateNormal();
}

void Triangle::CalculateNormal()
{
    normal = glm::cross(bVertex - aVertex, cVertex - aVertex);
}

Sphere::Sphere()
    : SimpleShape(SimpleShape::Type::SPHERE)
    , radius()
{
}

Sphere::Sphere(glm::dvec3 const& centerOfMass, double r)
    : SimpleShape(centerOfMass, SimpleShape::Type::SPHERE)
    , radius(r)
{
}

Cone::Cone()
    : SimpleShape(SimpleShape::Type::CONE)
    , radius()
{
}

Cone::Cone(glm::dvec3 const& centerOfMass, glm::dvec3 const& a, double r)
    : SimpleShape(centerOfMass, SimpleShape::Type::CONE)
    , apex(a)
    , radius(r)
{
}

Capsule::Capsule()
    : SimpleShape(SimpleShape::Type::CAPSULE)
    , radius()
{
}

Capsule::Capsule(
    glm::dvec3 const& centerOfMass, glm::dvec3 const& halfHeight, double r
)
    : SimpleShape(centerOfMass, SimpleShape::Type::CAPSULE)
    , halfHeight(halfHeight)
    , radius(r)
{
}

Cylinder::Cylinder()
    : SimpleShape(SimpleShape::Type::CYLINDER)
    , radius()
{
}

Cylinder::Cylinder(
    glm::dvec3 const& centerOfMass, glm::dvec3 const& halfHeight, double r
)
    : SimpleShape(centerOfMass, SimpleShape::Type::CYLINDER)
    , halfHeight(halfHeight)
    , radius(r)
{
}

Box::Box()
    : SimpleShape(SimpleShape::Type::BOX)
{
}

Box::Box(
    glm::dvec3 const& centerOfMass, glm::dvec3 const& i, glm::dvec3 const& j, glm::dvec3 const& k
)
    : SimpleShape(centerOfMass, SimpleShape::Type::BOX)
    , iAxis(i)
    , jAxis(j)
    , kAxis(k)
{
}

bool intersection::CheckRaySphereIntersection(
    glm::dvec3 const& raySphere, double sphereRadius, glm::dvec3 const& rayDirection
)
{
    double const tCenter = glm::dot(raySphere, rayDirection);
    double const distanceSquare = glm::dot(raySphere, raySphere) - tCenter * tCenter;

    return sphereRadius * sphereRadius - distanceSquare >= 0.0;
}

intersection::RayIntersectionFactors
intersection::CalculateRaySphereIntersectionFactors(
    glm::dvec3 const& raySphere, double sphereRadius, glm::dvec3 const& rayDirection
)
{
    double const tCenter = glm::dot(raySphere, rayDirection);
    double const distanceSquare = glm::dot(raySphere, raySphere) - tCenter * tCenter;
    double const tDelta = glm::sqrt(sphereRadius * sphereRadius - distanceSquare);

    return {tCenter - tDelta, tCenter + tDelta};
}

intersection::RayIntersectionFactors
intersection::CalculateRayAabbIntersectionFactors(
    glm::dvec3 const& boxMinPoint, glm::dvec3 const& boxMaxPoint,
    glm::dvec3 const& rayDirection, glm::dvec3 const& rayOrigin
)
{
    double const t1 = (boxMinPoint.x - rayOrigin.x) / rayDirection.x;
    double const t2 = (boxMaxPoint.x - rayOrigin.x) / rayDirection.x;
    double const t3 = (boxMinPoint.y - rayOrigin.y) / rayDirection.y;
    double const t4 = (boxMaxPoint.y - rayOrigin.y) / rayDirection.y;
    double const t5 = (boxMinPoint.z - rayOrigin.z) / rayDirection.z;
    double const t6 = (boxMaxPoint.z - rayOrigin.z) / rayDirection.z;

    double const tmin = glm::max(glm::max(glm::min(t1, t2), glm::min(t3, t4)), glm::min(t5, t6));
    double const tmax = glm::min(glm::min(glm::max(t1, t2), glm::max(t3, t4)), glm::max(t5, t6));

    return {tmin, tmax};
}

intersection::AabbExtremalVertices
intersection::MakeExtremalVerticesAabb(
    glm::dvec3 const& i, glm::dvec3 const& j, glm::dvec3 const& k
)
{
    glm::dmat3 const boxModelMatrixInverse = glm::inverse(
        glm::dmat3{glm::normalize(i), glm::normalize(j), glm::normalize(k)}
    );

    glm::dmat3 const boxAxesModelSpace{
        boxModelMatrixInverse * i, boxModelMatrixInverse * j, boxModelMatrixInverse * k
    };

    auto const findMaxAbs = [](double a, double b)
    {
        return std::abs(a) < std::abs(b);
    };

    glm::dvec3 const maxVertex = glm::dvec3{
        glm::abs(*std::max_element(
                glm::value_ptr(boxAxesModelSpace[0]), glm::value_ptr(boxAxesModelSpace[0]) + 3, findMaxAbs)
        ),
        glm::abs(*std::max_element(
                glm::value_ptr(boxAxesModelSpace[1]), glm::value_ptr(boxAxesModelSpace[1]) + 3, findMaxAbs)
        ),
        glm::abs(*std::max_element(
                glm::value_ptr(boxAxesModelSpace[2]), glm::value_ptr(boxAxesModelSpace[2]) + 3, findMaxAbs)
        )
    };

    return {-maxVertex, maxVertex};
}

bool intersection::CheckRayIntersectionFactors(RayIntersectionFactors factors)
{
    // tMax < 0, intersection is behind ray; tMin > tMax, no intesection
    return factors.tMax > 0 && factors.tMin < factors.tMax;
}

bool intersection::IsPointInsideTriangle(
    glm::dvec3 const& triangleVertex1, glm::dvec3 const& triangleVertex2, glm::dvec3 const& triangleVertex3, glm::dvec3 const& point
)
{
    double const distance = math::HyperPlane{triangleVertex1, triangleVertex2, triangleVertex3}.Distance(point);
    if (!math::fp::IsZero(distance))
    {
        return false;
    }

    return IsSameSide(triangleVertex1, triangleVertex2, triangleVertex3, point)
        && IsSameSide(triangleVertex1, triangleVertex3, triangleVertex2, point)
        && IsSameSide(triangleVertex2, triangleVertex3, triangleVertex1, point);
}

glm::dvec3 intersection::cso::Support(Sphere const& sphere, glm::dvec3 direction)
{
    using namespace intersection;

    Ray const ray{sphere.centerOfMass - direction * (sphere.radius + 1), direction};
    RayIntersectionFactors intersectionFactors = CalculateRaySphereIntersectionFactors(
        sphere.centerOfMass - ray.centerOfMass, sphere.radius, direction
    );

    glm::dvec3 const vertex = ray.centerOfMass + direction * intersectionFactors.tMax;
    return vertex;
}

glm::dvec3 intersection::cso::Support(Box const& box, glm::dvec3 direction)
{
    using namespace intersection;

    std::array<glm::dvec3, 8> boxVertices;
    math::CalculateBoxVertices(box.iAxis, box.jAxis, box.kAxis, box.centerOfMass, boxVertices.begin());
    glm::dvec3 const maxPoint = *std::max_element(boxVertices.begin(), boxVertices.end(),
        [&direction](glm::dvec3 const& a, glm::dvec3 const& b) -> bool
    {
        return glm::dot(a, direction) < glm::dot(b, direction);
    });

    return maxPoint;
}

glm::dvec3 intersection::cso::Support(Box const& box1, Box const& box2, glm::dvec3 direction)
{
    glm::dvec3 const vertex = Support(box1, direction) - Support(box2, -direction);
    return vertex;
}

namespace
{
/**
 *  @brief  Checks if line passes through the origin
 *
 *  @param  lineStart   line segment start point
 *  @param  lineEnd     line segment end point
 *
 *  @return @c true if line passes though the origin, @c false otherwise
 */
bool LineSegmentContainsOrigin(glm::dvec3 const& lineStart, glm::dvec3 const& lineEnd)
{
    double const distance = math::LineSegmentPointDistance(lineStart, lineEnd, glm::dvec3{});
    return math::fp::IsZero(distance);
}

/**
 *  @brief  Checks if triangle contains the origin
 *
 *  @attention  All input points must not lie on the same line at the same time
 *
 *  @param  a   triangle vertex
 *  @param  b   triangle vertex
 *  @param  c   triangle vertex
 *
 *  @return @c true if triangle contains the origin, @c false othewise
 */
bool TriangleContainsOrigin(glm::dvec3 const& a, glm::dvec3 const& b, glm::dvec3 const& c)
{
    return intersection::IsPointInsideTriangle(a, b, c, glm::dvec3{});
}

/**
 *  @brief  Checks if tetrahedron contains the origin
 *
 *  @param  vertices    tetrahedron vertices
 *
 *  @return @c true if tetrahedron contains the origin, @c false otherwise
 */
bool TetrahedronContainsOrigin(std::array<glm::dvec3, 4> const& vertices)
{
    std::array<math::HyperPlane, 4> const faces{
        math::HyperPlane{vertices[0], vertices[1], vertices[2], &vertices[3]},
        math::HyperPlane{vertices[1], vertices[2], vertices[3], &vertices[0]},
        math::HyperPlane{vertices[0], vertices[2], vertices[3], &vertices[1]},
        math::HyperPlane{vertices[0], vertices[1], vertices[3], &vertices[2]}
    };

    return math::fp::IsGreaterOrEqual(faces[0].GetDistance(), 0.0)
        && math::fp::IsGreaterOrEqual(faces[1].GetDistance(), 0.0)
        && math::fp::IsGreaterOrEqual(faces[2].GetDistance(), 0.0)
        && math::fp::IsGreaterOrEqual(faces[3].GetDistance(), 0.0);
}

/**
 *  @brief  Finds nearest simplex from the line segment simplex to the origin
 *
 *  Given simplex may be reduced down to size 1 as a result of this method.
 *
 *  @param[in,out]  simplex line segment simplex
 *
 *  @return new search direction
 */
glm::dvec3 NearestSimplexLineSegment(intersection::gjk::Simplex& simplex)
{
    glm::dvec3 const AB = simplex.vertices[0] - simplex.vertices[1];
    glm::dvec3 const A0 = glm::dvec3{0, 0, 0} - simplex.vertices[1];

    if (intersection::IsAngleAcute(AB, A0))
    {
        glm::dvec3 const direction = glm::cross(glm::cross(AB, A0), AB);
        simplex.size = 2;
        return direction;
    }

    simplex.vertices[0] = simplex.vertices[1];
    simplex.size = 1;
    return A0;
}

/**
 *  @brief  Finds nearest simplex from given triangle simplex to the origin
 *
 *  Given simplex may be reduced down to size 1 as a result of this method.
 *
 *  @param[in,out]  simplex triange simplex
 *
 *  @return new search direction
 */
glm::dvec3 NearestSimplexTriangle(intersection::gjk::Simplex& simplex)
{
    glm::dvec3 const& A = simplex.vertices[2];
    glm::dvec3 const& B = simplex.vertices[1];
    glm::dvec3 const& C = simplex.vertices[0];

    glm::dvec3 const AB = B - A;
    glm::dvec3 const AC = C - A;

    glm::dvec3 const A0 = glm::dvec3{0, 0, 0} - A;
    glm::dvec3 const ABC = glm::cross(AB, AC);

    glm::dvec3 result;

    if (intersection::IsAngleAcute(glm::cross(ABC, AC), -A))
    {
        if (intersection::IsAngleAcute(AC, A0))
        {
            simplex.vertices = {C, A};
            simplex.size = 2;

            result = glm::cross(glm::cross(AC, -B), AC);
        }
        else if (intersection::IsAngleAcute(AB, A0))
        {
            simplex.vertices = {B, A};
            simplex.size = 2;

            result = glm::cross(glm::cross(AB, -B), AB);
        }
        else
        {
            simplex.vertices = {A};
            simplex.size = 1;

            result = -C;
        }
    }
    else if (intersection::IsAngleAcute(glm::cross(AB, ABC), -A))
    {
        if (intersection::IsAngleAcute(AB, A0))
        {
            simplex.vertices = {B, A};
            simplex.size = 2;

            result = glm::cross(glm::cross(AB, -B), AB);
        }
        else
        {
            simplex.vertices = {A};
            simplex.size = 1;

            result = -C;
        }
    }
    else
    {
        if (intersection::IsAngleAcute(ABC, A0))
        {
            result = ABC;
        }
        else
        {
            result = -ABC;
        }
    }

    return result;
}

/**
 *  @brief  Finds nearest simplex from the tetrahedron simplex to the origin
 *
 *  Given simplex may be reduced down to size 1 as a result of this method.
 *
 *  @param[in,out]  simplex tetrahedron simplex
 *
 *  @return new search direction
 *
 *  @sa NearestSimplexTriangle
 */
glm::dvec3 NearestSimplexTetrahedron(intersection::gjk::Simplex& simplex)
{
    std::array<std::array<uint8_t, 3>, 3> const simplices{
        std::array<uint8_t, 3>{0, 1, 3},
        std::array<uint8_t, 3>{1, 2, 3},
        std::array<uint8_t, 3>{0, 2, 3}
    };

    std::array<glm::dvec3, 4> const& vertices = simplex.vertices;

    std::array<double, 3> const planeOriginDistances{
        math::HyperPlane{vertices[0], vertices[1], vertices[3], &vertices[2]}.GetDistance(),
        math::HyperPlane{vertices[1], vertices[2], vertices[3], &vertices[0]}.GetDistance(),
        math::HyperPlane{vertices[0], vertices[2], vertices[3], &vertices[1]}.GetDistance()
    };

    size_t const closestPlaneIndex = std::distance(planeOriginDistances.begin(),
        std::min_element(planeOriginDistances.begin(), planeOriginDistances.end()));

    simplex.vertices = {
        vertices[simplices[closestPlaneIndex][0]],
        vertices[simplices[closestPlaneIndex][1]],
        vertices[simplices[closestPlaneIndex][2]]
    };
    simplex.size = 3;

    return NearestSimplexTriangle(simplex);
}
} // anonymous namespace

bool intersection::gjk::SimplexContainsOrigin(Simplex const& simplex)
{
    if (simplex.size == 2)
    {
        return ::LineSegmentContainsOrigin(simplex.vertices[0], simplex.vertices[1]);
    }
    if (simplex.size == 3)
    {
        return ::TriangleContainsOrigin(simplex.vertices[0], simplex.vertices[1], simplex.vertices[2]);
    }

    return ::TetrahedronContainsOrigin(simplex.vertices);
}

glm::dvec3 intersection::gjk::NearestSimplex(Simplex& simplex)
{
    if (2 == simplex.size)
    {
        return ::NearestSimplexLineSegment(simplex);
    }
    else if (3 == simplex.size)
    {
        return ::NearestSimplexTriangle(simplex);
    }

    return ::NearestSimplexTetrahedron(simplex);
}

bool intersection::gjk::DoSimplex(gjk::Simplex& simplex, glm::dvec3& direction)
{
    //Check if a current simplex contains the origin
    if (SimplexContainsOrigin(simplex))
    {
        return true;
    }

    //Calculate sub simplex nearest to the origin
    direction = glm::normalize(NearestSimplex(simplex));

    return false;
}

SimpleShapeIntersectionDetector::SimpleShapeIntersectionDetector()
    : m_intersectionCaches(s_unorderedMapInitialPrimeSize, ShapeTypePairHasher())
    , m_calculateIntersectionFunctors(s_unorderedMapInitialPrimeSize, ShapeTypePairHasher())
    , m_calculateContactNormalFunctors(s_unorderedMapInitialPrimeSize, ShapeTypePairHasher())
    , m_calculatePenetrationFunctors(s_unorderedMapInitialPrimeSize, ShapeTypePairHasher())
{
    m_intersectionCaches[std::make_pair(SimpleShape::Type::PLANE, SimpleShape::Type::PLANE)]
        = std::make_unique<intersection::Cache<Plane, Plane>>();
    m_intersectionCaches[std::make_pair(SimpleShape::Type::PLANE, SimpleShape::Type::SPHERE)]
        = std::make_unique<intersection::Cache<Plane, Sphere>>();
    m_intersectionCaches[std::make_pair(SimpleShape::Type::PLANE, SimpleShape::Type::BOX)]
        = std::make_unique<intersection::Cache<Plane, Box>>();
    m_intersectionCaches[std::make_pair(SimpleShape::Type::SPHERE, SimpleShape::Type::PLANE)]
        = std::make_unique<intersection::Cache<Sphere, Plane>>();
    m_intersectionCaches[std::make_pair(SimpleShape::Type::SPHERE, SimpleShape::Type::SPHERE)]
        = std::make_unique<intersection::Cache<Sphere, Sphere>>();
    m_intersectionCaches[std::make_pair(SimpleShape::Type::SPHERE, SimpleShape::Type::BOX)]
        = std::make_unique<intersection::Cache<Sphere, Box>>();
    m_intersectionCaches[std::make_pair(SimpleShape::Type::BOX, SimpleShape::Type::PLANE)]
        = std::make_unique<intersection::Cache<Box, Plane>>();
    m_intersectionCaches[std::make_pair(SimpleShape::Type::BOX, SimpleShape::Type::SPHERE)]
        = std::make_unique<intersection::Cache<Box, Sphere>>();
    m_intersectionCaches[std::make_pair(SimpleShape::Type::BOX, SimpleShape::Type::BOX)]
        = std::make_unique<intersection::Cache<Box, Box>>();

    m_calculateIntersectionFunctors[std::make_pair(SimpleShape::Type::PLANE, SimpleShape::Type::PLANE)]
        = intersection::CalculateIntersection<Plane, Plane>;
    m_calculateIntersectionFunctors[std::make_pair(SimpleShape::Type::PLANE, SimpleShape::Type::SPHERE)]
        = intersection::CalculateIntersection<Plane, Sphere>;
    m_calculateIntersectionFunctors[std::make_pair(SimpleShape::Type::PLANE, SimpleShape::Type::BOX)]
        = intersection::CalculateIntersection<Plane, Box>;
    m_calculateIntersectionFunctors[std::make_pair(SimpleShape::Type::SPHERE, SimpleShape::Type::PLANE)]
        = intersection::CalculateIntersection<Sphere, Plane>;
    m_calculateIntersectionFunctors[std::make_pair(SimpleShape::Type::SPHERE, SimpleShape::Type::SPHERE)]
        = intersection::CalculateIntersection<Sphere, Sphere>;
    m_calculateIntersectionFunctors[std::make_pair(SimpleShape::Type::SPHERE, SimpleShape::Type::BOX)]
        = intersection::CalculateIntersection<Sphere, Box>;
    m_calculateIntersectionFunctors[std::make_pair(SimpleShape::Type::BOX, SimpleShape::Type::PLANE)]
        = intersection::CalculateIntersection<Box, Plane>;
    m_calculateIntersectionFunctors[std::make_pair(SimpleShape::Type::BOX, SimpleShape::Type::SPHERE)]
        = intersection::CalculateIntersection<Box, Sphere>;
    m_calculateIntersectionFunctors[std::make_pair(SimpleShape::Type::BOX, SimpleShape::Type::BOX)]
        = intersection::CalculateIntersection<Box, Box>;

    m_calculateContactNormalFunctors[std::make_pair(SimpleShape::Type::PLANE, SimpleShape::Type::PLANE)]
        = intersection::CalculateContactNormal<Plane, Plane>;
    m_calculateContactNormalFunctors[std::make_pair(SimpleShape::Type::PLANE, SimpleShape::Type::SPHERE)]
        = intersection::CalculateContactNormal<Plane, Sphere>;
    m_calculateContactNormalFunctors[std::make_pair(SimpleShape::Type::PLANE, SimpleShape::Type::BOX)]
        = intersection::CalculateContactNormal<Plane, Box>;
    m_calculateContactNormalFunctors[std::make_pair(SimpleShape::Type::SPHERE, SimpleShape::Type::PLANE)]
        = intersection::CalculateContactNormal<Sphere, Plane>;
    m_calculateContactNormalFunctors[std::make_pair(SimpleShape::Type::SPHERE, SimpleShape::Type::SPHERE)]
        = intersection::CalculateContactNormal<Sphere, Sphere>;
    m_calculateContactNormalFunctors[std::make_pair(SimpleShape::Type::SPHERE, SimpleShape::Type::BOX)]
        = intersection::CalculateContactNormal<Sphere, Box>;
    m_calculateContactNormalFunctors[std::make_pair(SimpleShape::Type::BOX, SimpleShape::Type::PLANE)]
        = intersection::CalculateContactNormal<Box, Plane>;
    m_calculateContactNormalFunctors[std::make_pair(SimpleShape::Type::BOX, SimpleShape::Type::SPHERE)]
        = intersection::CalculateContactNormal<Box, Sphere>;
    m_calculateContactNormalFunctors[std::make_pair(SimpleShape::Type::BOX, SimpleShape::Type::BOX)]
        = intersection::CalculateContactNormal<Box, Box>;

    m_calculatePenetrationFunctors[std::make_pair(SimpleShape::Type::PLANE, SimpleShape::Type::PLANE)]
        = intersection::CalculatePenetration<Plane, Plane>;
    m_calculatePenetrationFunctors[std::make_pair(SimpleShape::Type::PLANE, SimpleShape::Type::SPHERE)]
        = intersection::CalculatePenetration<Plane, Sphere>;
    m_calculatePenetrationFunctors[std::make_pair(SimpleShape::Type::PLANE, SimpleShape::Type::BOX)]
        = intersection::CalculatePenetration<Plane, Box>;
    m_calculatePenetrationFunctors[std::make_pair(SimpleShape::Type::SPHERE, SimpleShape::Type::PLANE)]
        = intersection::CalculatePenetration<Sphere, Plane>;
    m_calculatePenetrationFunctors[std::make_pair(SimpleShape::Type::SPHERE, SimpleShape::Type::SPHERE)]
        = intersection::CalculatePenetration<Sphere, Sphere>;
    m_calculatePenetrationFunctors[std::make_pair(SimpleShape::Type::SPHERE, SimpleShape::Type::BOX)]
        = intersection::CalculatePenetration<Sphere, Box>;
    m_calculatePenetrationFunctors[std::make_pair(SimpleShape::Type::BOX, SimpleShape::Type::PLANE)]
        = intersection::CalculatePenetration<Box, Plane>;
    m_calculatePenetrationFunctors[std::make_pair(SimpleShape::Type::BOX, SimpleShape::Type::SPHERE)]
        = intersection::CalculatePenetration<Box, Sphere>;
    m_calculatePenetrationFunctors[std::make_pair(SimpleShape::Type::BOX, SimpleShape::Type::BOX)]
        = intersection::CalculatePenetration<Box, Box>;
}

bool SimpleShapeIntersectionDetector::CalculateIntersection(SimpleShape const* a, SimpleShape const* b)
{
    return m_calculateIntersectionFunctors[std::make_pair(a->type, b->type)](
        a, b, m_intersectionCaches[std::make_pair(a->type, b->type)].get());
}

glm::dvec3 SimpleShapeIntersectionDetector::CalculateContactNormal(SimpleShape const* a, SimpleShape const* b)
{
    return m_calculateContactNormalFunctors[std::make_pair(a->type, b->type)](
        a, b, m_intersectionCaches[std::make_pair(a->type, b->type)].get());
}

double SimpleShapeIntersectionDetector::CalculatePenetration(SimpleShape const* a, SimpleShape const* b)
{
    return m_calculatePenetrationFunctors[std::make_pair(a->type, b->type)](
        a, b, m_intersectionCaches[std::make_pair(a->type, b->type)].get());
}

size_t SimpleShapeIntersectionDetector::ShapeTypePairHasher::operator()(ShapeTypePair const& p) const
{
    return std::hash<uint32_t>{}(static_cast<uint32_t>(p.first))
        ^ std::hash<uint32_t>{}(static_cast<uint32_t>(p.second));
}<|MERGE_RESOLUTION|>--- conflicted
+++ resolved
@@ -3,11 +3,7 @@
 * This code is licensed under the MIT license (MIT)
 * (http://opensource.org/licenses/MIT)
 */
-<<<<<<< HEAD
-#include "pegasus/Geometry.hpp"
-=======
-#include <Pegasus/include/Geometry.hpp>
->>>>>>> ba1f296e
+#include <pegasus/Geometry.hpp>
 
 #include <algorithm>
 #include <numeric>
