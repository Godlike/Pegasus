--- conflicted
+++ resolved
@@ -5,12 +5,9 @@
 */
 #include <Pegasus/include/Geometry.hpp>
 
-<<<<<<< HEAD
 #include <algorithm>
 #include <numeric>
 
-=======
->>>>>>> e019e76b
 using namespace pegasus;
 using namespace geometry;
 
@@ -162,11 +159,7 @@
 
 intersection::RayIntersectionFactors
 intersection::CalculateRayAabbIntersectionFactors(
-<<<<<<< HEAD
     glm::dvec3 const& boxMinPoint, glm::dvec3 const& boxMaxPoint,
-=======
-    glm::dvec3 const& boxMinPoint, glm::dvec3 const& boxMaxPoint, 
->>>>>>> e019e76b
     glm::dvec3 const& rayDirection, glm::dvec3 const& rayOrigin
 )
 {
@@ -183,11 +176,7 @@
     return {tmin, tmax};
 }
 
-<<<<<<< HEAD
 intersection::AabbExtremalVertices
-=======
-intersection::AabbExtremalVertices 
->>>>>>> e019e76b
 intersection::MakeExtremalVerticesAabb(
     glm::dvec3 const& i, glm::dvec3 const& j, glm::dvec3 const& k
 )
@@ -226,7 +215,21 @@
     return tMax > 0 && tMin < tMax;
 }
 
-<<<<<<< HEAD
+bool intersection::IsTriangleContainsPoint(
+    glm::dvec3 const& triangleVertex1, glm::dvec3 const& triangleVertex2, glm::dvec3 const& triangleVertex3, glm::dvec3 const& point
+)
+{
+    double const distance = math::HyperPlane{triangleVertex1, triangleVertex2, triangleVertex3}.Distance(point);
+    if (!math::fp::IsNull(distance))
+    {
+        return false;
+    }
+
+    return IsSameSide(triangleVertex1, triangleVertex2, triangleVertex3, point)
+        && IsSameSide(triangleVertex1, triangleVertex3, triangleVertex2, point)
+        && IsSameSide(triangleVertex2, triangleVertex3, triangleVertex1, point);
+}
+
 glm::dvec3 intersection::cso::Support(Sphere const& sphere, glm::dvec3 direction)
 {
     using namespace intersection;
@@ -452,8 +455,6 @@
     return NearestSimplexTetrahedron(simplex);
 }
 
-=======
->>>>>>> e019e76b
 SimpleShapeIntersectionDetector::SimpleShapeIntersectionDetector()
     : m_intersectionCaches(s_unorderedMapInitialPrimeSize, ShapeTypePairHasher())
     , m_calculateIntersectionFunctors(s_unorderedMapInitialPrimeSize, ShapeTypePairHasher())
