#include "Pegas/include/particleworld.hpp"

pegas::ParticleWorld::ParticleWorld(unsigned int maxContacts,
    unsigned int iterations)
    : mResolver(iterations)
	, mCalculateIterations(false)
    , mMaxContacts(maxContacts)
{
}

void pegas::ParticleWorld::startFrame()
{
    for (auto const& p : mParticles) {
        p->clearForceAccum();
    }
}

void pegas::ParticleWorld::setParticles(Particles particles)
{
    mParticles = particles;
}

void pegas::ParticleWorld::setParticleForcesRegistry(
    pegas::ParticleForceRegistry::Ptr registry)
{
    mRegistry = registry;
}

void pegas::ParticleWorld::setParticleContactGenerators(
	ParticleContactGenerators generators)
{
    mGeneratos = generators;
}

void pegas::ParticleWorld::runPhysics(pegas::real const duration)
{
<<<<<<< HEAD
=======
    pegas::real const duration_ = duration;

>>>>>>> e6379339
    mRegistry->updateForces();

    integrate(duration);

    auto usedContacts = generateContacts();

    if (usedContacts) {
        if (mCalculateIterations) {
            mResolver.setIterations(usedContacts * 2);
        }
        mResolver.resolveContacts(mContacts, duration);
    }
}

unsigned int pegas::ParticleWorld::generateContacts()
{
    auto limit = mMaxContacts;
    mContacts.clear();

    for (auto const& g : mGeneratos) {
        auto const used = g->addContact(mContacts, limit);
        limit -= used;

        if (limit == 0) {
            break;
        }
    }
    return mMaxContacts - limit;
}

void pegas::ParticleWorld::integrate(pegas::real const duration)
{
    for (auto const& p : mParticles) {
        p->integrate(duration);
    }
}<|MERGE_RESOLUTION|>--- conflicted
+++ resolved
@@ -1,7 +1,6 @@
 #include "Pegas/include/particleworld.hpp"
 
-pegas::ParticleWorld::ParticleWorld(unsigned int maxContacts,
-    unsigned int iterations)
+pegas::ParticleWorld::ParticleWorld(unsigned int maxContacts, unsigned int iterations)
     : mResolver(iterations)
 	, mCalculateIterations(false)
     , mMaxContacts(maxContacts)
@@ -34,11 +33,6 @@
 
 void pegas::ParticleWorld::runPhysics(pegas::real const duration)
 {
-<<<<<<< HEAD
-=======
-    pegas::real const duration_ = duration;
-
->>>>>>> e6379339
     mRegistry->updateForces();
 
     integrate(duration);
