#include "Pegas/include/geometry.hpp"

pegas::gmt::Geometry::~Geometry() {}


pegas::gmt::Shape::Shape(pegas::Vector3 const& centerOfMass)
    : mCenterOfMass(centerOfMass)
{
}

void pegas::gmt::Shape::setCenterOfMass(pegas::Vector3 const& centerOfMass)
{
    mCenterOfMass = centerOfMass;
}

pegas::Vector3 pegas::gmt::Shape::getCenterOfMass() const
{
    return mCenterOfMass;
}

pegas::gmt::SimpleShape::SimpleShape(pegas::Vector3 const& centerOfMass)
    : Shape(centerOfMass)
{
}


pegas::gmt::Plane::Plane(pegas::Vector3 const& centerOfMass, pegas::Vector3 const& normal)
    : SimpleShape(centerOfMass)
    , mNormal(normal)
{
}

void pegas::gmt::Plane::setNormal(pegas::Vector3 const& normal)
{
    mNormal = normal;
}

pegas::Vector3 pegas::gmt::Plane::getNormal() const
{
    return mNormal;
}

<<<<<<< HEAD

pegas::gmt::Triangle::Triangle(pegas::Vector3 const & a, pegas::Vector3 const & b, pegas::Vector3 const & c)
    : SimpleShape((a + b + c) * static_cast<real>(1.0f / 3.0f))
=======
pegas::Triangle::Triangle(pegas::Vector3 const& a, pegas::Vector3 const& b, pegas::Vector3 const& c)
    : SimpleShape((a + b + c) * real(1.0f / 3.0f))
>>>>>>> e6379339
    , mA(a)
    , mB(b)
    , mC(c)
{
}

<<<<<<< HEAD
void pegas::gmt::Triangle::setAxes(pegas::Vector3 const & a, pegas::Vector3 const & b, pegas::Vector3 const & c)
=======
void pegas::Triangle::setAxes(pegas::Vector3 const& a, pegas::Vector3 const& b, pegas::Vector3 const& c)
>>>>>>> e6379339
{
    mA = a;
    mB = b;
    mC = c;
}

void pegas::gmt::Triangle::getAxes(pegas::Vector3& a, pegas::Vector3& b, pegas::Vector3& c) const
{
    a = mA;
    b = mB;
    c = mC;
}

pegas::gmt::Sphere::Sphere(pegas::Vector3 const& centerOfMass, pegas::real const r)
    : SimpleShape(centerOfMass)
    , mR(r)
{
}

void pegas::gmt::Sphere::setRadius(pegas::real const r)
{
    mR = r;
}

pegas::real pegas::gmt::Sphere::getRadius() const
{
    return mR;
}

<<<<<<< HEAD

pegas::gmt::Cone::Cone(pegas::Vector3 const & centerOfMass, pegas::Vector3 const & a, pegas::real const h, pegas::real const r)
=======
pegas::Cone::Cone(pegas::Vector3 const& centerOfMass, pegas::Vector3 const& a, pegas::real const h, pegas::real const r)
>>>>>>> e6379339
    : SimpleShape(centerOfMass)
    , mA(a)
    , mH(h)
    , mR(r)
{
}

<<<<<<< HEAD
void pegas::gmt::Cone::setAppex(pegas::Vector3 const & a)
=======
void pegas::Cone::setAppex(pegas::Vector3 const& a)
>>>>>>> e6379339
{
    mA = a;
}

pegas::Vector3 pegas::gmt::Cone::getAppex() const
{
    return mA;
}

void pegas::gmt::Cone::setHeight(pegas::real const h)
{
    mH = h;
}

pegas::real pegas::gmt::Cone::getHeight() const
{
    return mH;
}

void pegas::gmt::Cone::setRadius(pegas::real const r)
{
    mR = r;
}

pegas::real pegas::gmt::Cone::getRadius() const
{
    return mR;
}

<<<<<<< HEAD

pegas::gmt::Capsule::Capsule(pegas::Vector3 const & centerOfMass, pegas::Vector3 const & halfHeight, pegas::real const r)
=======
pegas::Capsule::Capsule(pegas::Vector3 const& centerOfMass, pegas::Vector3 const& halfHeight, pegas::real const r)
>>>>>>> e6379339
    : SimpleShape(centerOfMass)
    , mHalfHeight(halfHeight)
    , mR(r)
{
}

<<<<<<< HEAD
void pegas::gmt::Capsule::setHalfHeight(pegas::Vector3 const & halfHeight)
=======
void pegas::Capsule::setHalfHeight(pegas::Vector3 const& halfHeight)
>>>>>>> e6379339
{
    mHalfHeight = halfHeight;
}

pegas::Vector3 pegas::gmt::Capsule::getHalfHeight() const
{
    return mHalfHeight;
}

void pegas::gmt::Capsule::setRadius(pegas::real const r)
{
    mR = r;
}

pegas::real pegas::gmt::Capsule::getRadius() const
{
    return mR;
}

<<<<<<< HEAD

pegas::gmt::Box::Box(pegas::Vector3 const & centerOfMass, pegas::Vector3 const & a, pegas::Vector3 const & b, pegas::Vector3 const & c)
=======
pegas::Box::Box(pegas::Vector3 const& centerOfMass, pegas::Vector3 const& a, pegas::Vector3 const& b, pegas::Vector3 const& c)
>>>>>>> e6379339
    : SimpleShape(centerOfMass)
    , mA(a)
    , mB(b)
    , mC(c)
{
}

<<<<<<< HEAD
void pegas::gmt::Box::setAxes(pegas::Vector3 const & a, pegas::Vector3 const & b, pegas::Vector3 const & c)
=======
void pegas::Box::setAxes(pegas::Vector3 const& a, pegas::Vector3 const& b, pegas::Vector3 const& c)
>>>>>>> e6379339
{
    mA = a;
    mB = b;
    mC = c;
}

void pegas::gmt::Box::getAxes(pegas::Vector3& a, pegas::Vector3& b, pegas::Vector3& c) const
{
    a = mA;
    b = mB;
    c = mC;
}


bool pegas::gmt::overlap(Plane const & a, Plane const & b)
{
	auto const & aNormal = a.getNormal();
	auto const & bNormal = b.getNormal();
	auto const & crossProduct = aNormal % bNormal;

	return crossProduct.squareMagnitude() != static_cast<real>(0);
}

pegas::Vector3 pegas::gmt::calculateContactNormal(Plane const & a, Plane const & b)
{
	auto result(a.getNormal() - b.getNormal());
	result.normalize();
	return result;
}

pegas::real pegas::gmt::calculatePenetration(Plane const & a, Plane const & b)
{
	return std::numeric_limits<pegas::real>::max();
}


bool pegas::gmt::overlap(Plane const& p, Sphere const& s)
{
	return -calculatePenetration(p, s) > s.getRadius();
}

pegas::Vector3 pegas::gmt::calculateContactNormal(Plane const& p, Sphere const& s)
{
	auto const & pNormal = p.getNormal();
	auto const & pPoint = p.getCenterOfMass();
	auto const & sMassCenter = s.getCenterOfMass();

	auto result(pNormal * pPoint.magnitude() - sMassCenter);
	result.normalize();
	return result;
}

pegas::real pegas::gmt::calculatePenetration(Plane const& p, Sphere const& s)
{
	auto const& sMassCenter = s.getCenterOfMass();
	auto const& pNormal = p.getNormal();
	auto const dist = (pNormal.x * sMassCenter.x + pNormal.y * sMassCenter.y + pNormal.z * sMassCenter.z)
		+ p.getCenterOfMass().magnitude();

	return -dist;
}


bool pegas::gmt::overlap(Sphere const& a, Sphere const& b)
{
	auto const& aMassCenter = a.getCenterOfMass();
	auto const& bMassCenter = b.getCenterOfMass();
	auto const distSqr = (aMassCenter - bMassCenter).squareMagnitude();
	auto const radiusSqr = std::pow(a.getRadius() + b.getRadius(), 2);
	return radiusSqr > distSqr;
}

pegas::Vector3 pegas::gmt::calculateContactNormal(Sphere const& a, Sphere const& b)
{
	auto const& aMassCenter = a.getCenterOfMass();
	auto const& bMassCenter = b.getCenterOfMass();
	auto result(aMassCenter - bMassCenter);
	result.normalize();
	return result;
}

pegas::real pegas::gmt::calculatePenetration(Sphere const& a, Sphere const& b)
{
	auto const& aMassCenter = a.getCenterOfMass();
	auto const& bMassCenter = b.getCenterOfMass();
	return (a.getRadius() + b.getRadius() - (aMassCenter - bMassCenter).magnitude());
}
<|MERGE_RESOLUTION|>--- conflicted
+++ resolved
@@ -40,25 +40,16 @@
     return mNormal;
 }
 
-<<<<<<< HEAD
 
 pegas::gmt::Triangle::Triangle(pegas::Vector3 const & a, pegas::Vector3 const & b, pegas::Vector3 const & c)
     : SimpleShape((a + b + c) * static_cast<real>(1.0f / 3.0f))
-=======
-pegas::Triangle::Triangle(pegas::Vector3 const& a, pegas::Vector3 const& b, pegas::Vector3 const& c)
-    : SimpleShape((a + b + c) * real(1.0f / 3.0f))
->>>>>>> e6379339
     , mA(a)
     , mB(b)
     , mC(c)
 {
 }
 
-<<<<<<< HEAD
 void pegas::gmt::Triangle::setAxes(pegas::Vector3 const & a, pegas::Vector3 const & b, pegas::Vector3 const & c)
-=======
-void pegas::Triangle::setAxes(pegas::Vector3 const& a, pegas::Vector3 const& b, pegas::Vector3 const& c)
->>>>>>> e6379339
 {
     mA = a;
     mB = b;
@@ -88,12 +79,8 @@
     return mR;
 }
 
-<<<<<<< HEAD
 
 pegas::gmt::Cone::Cone(pegas::Vector3 const & centerOfMass, pegas::Vector3 const & a, pegas::real const h, pegas::real const r)
-=======
-pegas::Cone::Cone(pegas::Vector3 const& centerOfMass, pegas::Vector3 const& a, pegas::real const h, pegas::real const r)
->>>>>>> e6379339
     : SimpleShape(centerOfMass)
     , mA(a)
     , mH(h)
@@ -101,11 +88,7 @@
 {
 }
 
-<<<<<<< HEAD
 void pegas::gmt::Cone::setAppex(pegas::Vector3 const & a)
-=======
-void pegas::Cone::setAppex(pegas::Vector3 const& a)
->>>>>>> e6379339
 {
     mA = a;
 }
@@ -135,23 +118,15 @@
     return mR;
 }
 
-<<<<<<< HEAD
 
 pegas::gmt::Capsule::Capsule(pegas::Vector3 const & centerOfMass, pegas::Vector3 const & halfHeight, pegas::real const r)
-=======
-pegas::Capsule::Capsule(pegas::Vector3 const& centerOfMass, pegas::Vector3 const& halfHeight, pegas::real const r)
->>>>>>> e6379339
     : SimpleShape(centerOfMass)
     , mHalfHeight(halfHeight)
     , mR(r)
 {
 }
 
-<<<<<<< HEAD
 void pegas::gmt::Capsule::setHalfHeight(pegas::Vector3 const & halfHeight)
-=======
-void pegas::Capsule::setHalfHeight(pegas::Vector3 const& halfHeight)
->>>>>>> e6379339
 {
     mHalfHeight = halfHeight;
 }
@@ -171,12 +146,8 @@
     return mR;
 }
 
-<<<<<<< HEAD
 
 pegas::gmt::Box::Box(pegas::Vector3 const & centerOfMass, pegas::Vector3 const & a, pegas::Vector3 const & b, pegas::Vector3 const & c)
-=======
-pegas::Box::Box(pegas::Vector3 const& centerOfMass, pegas::Vector3 const& a, pegas::Vector3 const& b, pegas::Vector3 const& c)
->>>>>>> e6379339
     : SimpleShape(centerOfMass)
     , mA(a)
     , mB(b)
@@ -184,11 +155,8 @@
 {
 }
 
-<<<<<<< HEAD
+
 void pegas::gmt::Box::setAxes(pegas::Vector3 const & a, pegas::Vector3 const & b, pegas::Vector3 const & c)
-=======
-void pegas::Box::setAxes(pegas::Vector3 const& a, pegas::Vector3 const& b, pegas::Vector3 const& c)
->>>>>>> e6379339
 {
     mA = a;
     mB = b;
